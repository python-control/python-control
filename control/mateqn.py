# mateqn.py - Matrix equation solvers (Lyapunov, Riccati)
#
# Implementation of the functions lyap, dlyap, care and dare
# for solution of Lyapunov and Riccati equations.
#
# Author: Bjorn Olofsson

# Copyright (c) 2011, All rights reserved.

# Redistribution and use in source and binary forms, with or without
# modification, are permitted provided that the following conditions
# are met:

# 1. Redistributions of source code must retain the above copyright
#    notice, this list of conditions and the following disclaimer.

# 2. Redistributions in binary form must reproduce the above copyright
#    notice, this list of conditions and the following disclaimer in the
#    documentation and/or other materials provided with the distribution.

# 3. Neither the name of the project author nor the names of its
#    contributors may be used to endorse or promote products derived
#    from this software without specific prior written permission.

# THIS SOFTWARE IS PROVIDED BY THE COPYRIGHT HOLDERS AND CONTRIBUTORS
# "AS IS" AND ANY EXPRESS OR IMPLIED WARRANTIES, INCLUDING, BUT NOT
# LIMITED TO, THE IMPLIED WARRANTIES OF MERCHANTABILITY AND FITNESS
# FOR A PARTICULAR PURPOSE ARE DISCLAIMED.  IN NO EVENT SHALL CALTECH
# OR THE CONTRIBUTORS BE LIABLE FOR ANY DIRECT, INDIRECT, INCIDENTAL,
# SPECIAL, EXEMPLARY, OR CONSEQUENTIAL DAMAGES (INCLUDING, BUT NOT
# LIMITED TO, PROCUREMENT OF SUBSTITUTE GOODS OR SERVICES; LOSS OF
# USE, DATA, OR PROFITS; OR BUSINESS INTERRUPTION) HOWEVER CAUSED AND
# ON ANY THEORY OF LIABILITY, WHETHER IN CONTRACT, STRICT LIABILITY,
# OR TORT (INCLUDING NEGLIGENCE OR OTHERWISE) ARISING IN ANY WAY OUT
# OF THE USE OF THIS SOFTWARE, EVEN IF ADVISED OF THE POSSIBILITY OF
# SUCH DAMAGE.

<<<<<<< HEAD
from numpy import shape, size, asarray, copy, zeros, eye, \
=======

import warnings

from numpy import shape, size, asarray, copy, zeros, eye, dot, \
>>>>>>> c2f6f8ab
    finfo, inexact, atleast_2d
from scipy.linalg import eigvals, solve_discrete_are, solve
from .exception import ControlSlycot, ControlArgument
from .statesp import _ssmatrix

# Make sure we have access to the right slycot routines
try:
    from slycot.exceptions import SlycotResultWarning
except ImportError:
    SlycotResultWarning = UserWarning

try:
    from slycot import sb03md57
    # wrap without the deprecation warning
    def sb03md(n, C, A, U, dico, job='X',fact='N',trana='N',ldwork=None):
        ret = sb03md57(A, U, C, dico, job, fact, trana, ldwork)
        return ret[2:]
except ImportError:
    try:
        from slycot import sb03md
    except ImportError:
        sb03md = None

try:
    from slycot import sb04md
except ImportError:
    sb04md = None

try:
    from slycot import sb04qd
except ImportError:
    sb0qmd = None

try:
    from slycot import sg03ad
except ImportError:
    sb04ad = None

__all__ = ['lyap', 'dlyap', 'dare', 'care']

#
# Lyapunov equation solvers lyap and dlyap
#


def lyap(A, Q, C=None, E=None):
    """X = lyap(A, Q) solves the continuous-time Lyapunov equation

        :math:`A X + X A^T + Q = 0`

    where A and Q are square matrices of the same dimension.
    Further, Q must be symmetric.

    X = lyap(A, Q, C) solves the Sylvester equation

        :math:`A X + X Q + C = 0`

    where A and Q are square matrices.

    X = lyap(A, Q, None, E) solves the generalized continuous-time
    Lyapunov equation

        :math:`A X E^T + E X A^T + Q = 0`

    where Q is a symmetric matrix and A, Q and E are square matrices
    of the same dimension.

    Parameters
    ----------
    A : 2D array
        Dynamics matrix
    C : 2D array, optional
        If present, solve the Slyvester equation
    E : 2D array, optional
        If present, solve the generalized Laypunov equation

    Returns
    -------
    Q : 2D array (or matrix)
        Solution to the Lyapunov or Sylvester equation

    Notes
    -----
    The return type for 2D arrays depends on the default class set for
    state space operations.  See :func:`~control.use_numpy_matrix`.
    """

    if sb03md is None:
        raise ControlSlycot("can't find slycot module 'sb03md'")
    if sb04md is None:
        raise ControlSlycot("can't find slycot module 'sb04md'")


    # Reshape 1-d arrays
    if len(shape(A)) == 1:
        A = A.reshape(1, A.size)

    if len(shape(Q)) == 1:
        Q = Q.reshape(1, Q.size)

    if C is not None and len(shape(C)) == 1:
        C = C.reshape(1, C.size)

    if E is not None and len(shape(E)) == 1:
        E = E.reshape(1, E.size)

    # Determine main dimensions
    if size(A) == 1:
        n = 1
    else:
        n = size(A, 0)

    if size(Q) == 1:
        m = 1
    else:
        m = size(Q, 0)

    # Solve standard Lyapunov equation
    if C is None and E is None:
        # Check input data for consistency
        if shape(A) != shape(Q):
            raise ControlArgument("A and Q must be matrices of identical \
                                sizes.")

        if size(A) > 1 and shape(A)[0] != shape(A)[1]:
            raise ControlArgument("A must be a quadratic matrix.")

        if size(Q) > 1 and shape(Q)[0] != shape(Q)[1]:
            raise ControlArgument("Q must be a quadratic matrix.")

        if not _is_symmetric(Q):
            raise ControlArgument("Q must be a symmetric matrix.")

        # Solve the Lyapunov equation by calling Slycot function sb03md
        with warnings.catch_warnings():
            warnings.simplefilter("error", category=SlycotResultWarning)
            X, scale, sep, ferr, w = \
                sb03md(n, -Q, A, eye(n, n), 'C', trana='T')


    # Solve the Sylvester equation
    elif C is not None and E is None:
        # Check input data for consistency
        if size(A) > 1 and shape(A)[0] != shape(A)[1]:
            raise ControlArgument("A must be a quadratic matrix.")

        if size(Q) > 1 and shape(Q)[0] != shape(Q)[1]:
            raise ControlArgument("Q must be a quadratic matrix.")

        if (size(C) > 1 and shape(C)[0] != n) or \
           (size(C) > 1 and shape(C)[1] != m) or \
           (size(C) == 1 and size(A) != 1) or \
           (size(C) == 1 and size(Q) != 1):
            raise ControlArgument("C matrix has incompatible dimensions.")

        # Solve the Sylvester equation by calling the Slycot function sb04md
        X = sb04md(n, m, A, Q, -C)


    # Solve the generalized Lyapunov equation
    elif C is None and E is not None:
        # Check input data for consistency
        if (size(Q) > 1 and shape(Q)[0] != shape(Q)[1]) or \
           (size(Q) > 1 and shape(Q)[0] != n) or \
           (size(Q) == 1 and n > 1):
            raise ControlArgument("Q must be a square matrix with the same \
                dimension as A.")

        if (size(E) > 1 and shape(E)[0] != shape(E)[1]) or \
           (size(E) > 1 and shape(E)[0] != n) or \
           (size(E) == 1 and n > 1):
            raise ControlArgument("E must be a square matrix with the same \
                dimension as A.")

        if not _is_symmetric(Q):
            raise ControlArgument("Q must be a symmetric matrix.")

        # Make sure we have access to the write slicot routine
        try:
            from slycot import sg03ad
        except ImportError:
            raise ControlSlycot("can't find slycot module 'sg03ad'")

        # Solve the generalized Lyapunov equation by calling Slycot
        # function sg03ad
        with warnings.catch_warnings():
            warnings.simplefilter("error", category=SlycotResultWarning)
            A, E, Q, Z, X, scale, sep, ferr, alphar, alphai, beta = \
                sg03ad('C', 'B', 'N', 'T', 'L', n,
                       A, E, eye(n, n), eye(n, n), -Q)
    # Invalid set of input parameters
    else:
        raise ControlArgument("Invalid set of input parameters")

    return _ssmatrix(X)


def dlyap(A, Q, C=None, E=None):
    """ dlyap(A,Q) solves the discrete-time Lyapunov equation

        :math:`A X A^T - X + Q = 0`

    where A and Q are square matrices of the same dimension. Further
    Q must be symmetric.

    dlyap(A,Q,C) solves the Sylvester equation

        :math:`A X Q^T - X + C = 0`

    where A and Q are square matrices.

    dlyap(A,Q,None,E) solves the generalized discrete-time Lyapunov
    equation

        :math:`A X A^T - E X E^T + Q = 0`

    where Q is a symmetric matrix and A, Q and E are square matrices
    of the same dimension. """

    # Make sure we have access to the right slycot routines
    if sb03md is None:
        raise ControlSlycot("can't find slycot module 'sb03md'")
    if sb04qd is None:
        raise ControlSlycot("can't find slycot module 'sb04qd'")
    if sg03ad is None:
        raise ControlSlycot("can't find slycot module 'sg03ad'")

    # Reshape 1-d arrays
    if len(shape(A)) == 1:
        A = A.reshape(1, A.size)

    if len(shape(Q)) == 1:
        Q = Q.reshape(1, Q.size)

    if C is not None and len(shape(C)) == 1:
        C = C.reshape(1, C.size)

    if E is not None and len(shape(E)) == 1:
        E = E.reshape(1, E.size)

    # Determine main dimensions
    if size(A) == 1:
        n = 1
    else:
        n = size(A, 0)

    if size(Q) == 1:
        m = 1
    else:
        m = size(Q, 0)

    # Solve standard Lyapunov equation
    if C is None and E is None:
        # Check input data for consistency
        if shape(A) != shape(Q):
            raise ControlArgument("A and Q must be matrices of identical \
                                 sizes.")

        if size(A) > 1 and shape(A)[0] != shape(A)[1]:
            raise ControlArgument("A must be a quadratic matrix.")

        if size(Q) > 1 and shape(Q)[0] != shape(Q)[1]:
            raise ControlArgument("Q must be a quadratic matrix.")

        if not _is_symmetric(Q):
            raise ControlArgument("Q must be a symmetric matrix.")

        # Solve the Lyapunov equation by calling the Slycot function sb03md
        with warnings.catch_warnings():
            warnings.simplefilter("error", category=SlycotResultWarning)
            X, scale, sep, ferr, w = \
                sb03md(n, -Q, A, eye(n, n), 'D', trana='T')

    # Solve the Sylvester equation
    elif C is not None and E is None:
        # Check input data for consistency
        if size(A) > 1 and shape(A)[0] != shape(A)[1]:
            raise ControlArgument("A must be a quadratic matrix")

        if size(Q) > 1 and shape(Q)[0] != shape(Q)[1]:
            raise ControlArgument("Q must be a quadratic matrix")

        if (size(C) > 1 and shape(C)[0] != n) or \
           (size(C) > 1 and shape(C)[1] != m) or \
           (size(C) == 1 and size(A) != 1) or (size(C) == 1 and size(Q) != 1):
            raise ControlArgument("C matrix has incompatible dimensions")

        # Solve the Sylvester equation by calling Slycot function sb04qd
        X = sb04qd(n, m, -A, asarray(Q).T, C)

    # Solve the generalized Lyapunov equation
    elif C is None and E is not None:
        # Check input data for consistency
        if (size(Q) > 1 and shape(Q)[0] != shape(Q)[1]) or \
           (size(Q) > 1 and shape(Q)[0] != n) or \
           (size(Q) == 1 and n > 1):
            raise ControlArgument("Q must be a square matrix with the same \
                dimension as A.")

        if (size(E) > 1 and shape(E)[0] != shape(E)[1]) or \
           (size(E) > 1 and shape(E)[0] != n) or \
           (size(E) == 1 and n > 1):
            raise ControlArgument("E must be a square matrix with the same \
                dimension as A.")

        if not _is_symmetric(Q):
            raise ControlArgument("Q must be a symmetric matrix.")

        # Solve the generalized Lyapunov equation by calling Slycot
        # function sg03ad
        with warnings.catch_warnings():
            warnings.simplefilter("error", category=SlycotResultWarning)
            A, E, Q, Z, X, scale, sep, ferr, alphar, alphai, beta = \
                sg03ad('D', 'B', 'N', 'T', 'L', n,
                       A, E, eye(n, n), eye(n, n), -Q)
    # Invalid set of input parameters
    else:
        raise ControlArgument("Invalid set of input parameters")

    return _ssmatrix(X)


#
# Riccati equation solvers care and dare
#


def care(A, B, Q, R=None, S=None, E=None, stabilizing=True):
    """(X, L, G) = care(A, B, Q, R=None) solves the continuous-time
    algebraic Riccati equation

        :math:`A^T X + X A - X B R^{-1} B^T X + Q = 0`

    where A and Q are square matrices of the same dimension. Further,
    Q and R are a symmetric matrices. If R is None, it is set to the
    identity matrix. The function returns the solution X, the gain
    matrix G = B^T X and the closed loop eigenvalues L, i.e., the
    eigenvalues of A - B G.

    (X, L, G) = care(A, B, Q, R, S, E) solves the generalized
    continuous-time algebraic Riccati equation

        :math:`A^T X E + E^T X A - (E^T X B + S) R^{-1} (B^T X E + S^T) + Q = 0`

    where A, Q and E are square matrices of the same dimension. Further, Q
    and R are symmetric matrices. If R is None, it is set to the identity
    matrix. The function returns the solution X, the gain matrix G = R^-1
    (B^T X E + S^T) and the closed loop eigenvalues L, i.e., the eigenvalues
    of A - B G , E.

    Parameters
    ----------
    A, B, Q : 2D arrays
        Input matrices for the Riccati equation
    R, S, E : 2D arrays, optional
        Input matrices for generalized Riccati equation

    Returns
    -------
    X : 2D array (or matrix)
        Solution to the Ricatti equation
    L : 1D array
        Closed loop eigenvalues
    G : 2D array (or matrix)
        Gain matrix

    Notes
    -----
    The return type for 2D arrays depends on the default class set for
    state space operations.  See :func:`~control.use_numpy_matrix`.

    """

    # Make sure we can import required slycot routine
    try:
        from slycot import sb02md
    except ImportError:
        raise ControlSlycot("can't find slycot module 'sb02md'")

    try:
        from slycot import sb02mt
    except ImportError:
        raise ControlSlycot("can't find slycot module 'sb02mt'")

    # Make sure we can find the required slycot routine
    try:
        from slycot import sg02ad
    except ImportError:
        raise ControlSlycot("can't find slycot module 'sg02ad'")

    # Reshape 1-d arrays
    if len(shape(A)) == 1:
        A = A.reshape(1, A.size)

    if len(shape(B)) == 1:
        B = B.reshape(1, B.size)

    if len(shape(Q)) == 1:
        Q = Q.reshape(1, Q.size)

    if R is not None and len(shape(R)) == 1:
        R = R.reshape(1, R.size)

    if S is not None and len(shape(S)) == 1:
        S = S.reshape(1, S.size)

    if E is not None and len(shape(E)) == 1:
        E = E.reshape(1, E.size)

    # Determine main dimensions
    if size(A) == 1:
        n = 1
    else:
        n = size(A, 0)

    if size(B) == 1:
        m = 1
    else:
        m = size(B, 1)
    if R is None:
        R = eye(m, m)

    # Solve the standard algebraic Riccati equation
    if S is None and E is None:
        # Check input data for consistency
        if size(A) > 1 and shape(A)[0] != shape(A)[1]:
            raise ControlArgument("A must be a quadratic matrix.")

        if (size(Q) > 1 and shape(Q)[0] != shape(Q)[1]) or \
           (size(Q) > 1 and shape(Q)[0] != n) or \
           size(Q) == 1 and n > 1:
            raise ControlArgument("Q must be a quadratic matrix of the same \
                dimension as A.")

        if (size(B) > 1 and shape(B)[0] != n) or \
           size(B) == 1 and n > 1:
            raise ControlArgument("Incompatible dimensions of B matrix.")

        if not _is_symmetric(Q):
            raise ControlArgument("Q must be a symmetric matrix.")

        if not _is_symmetric(R):
            raise ControlArgument("R must be a symmetric matrix.")

        # Create back-up of arrays needed for later computations
        R_ba = copy(R)
        B_ba = copy(B)

        # Solve the standard algebraic Riccati equation by calling Slycot
        # functions sb02mt and sb02md
        A_b, B_b, Q_b, R_b, L_b, ipiv, oufact, G = sb02mt(n, m, B, R)

        sort = 'S' if stabilizing else 'U'
        X, rcond, w, S_o, U, A_inv = sb02md(n, A, G, Q, 'C', sort=sort)

        # Calculate the gain matrix G
        if size(R_b) == 1:
            G = 1/(R_ba) * asarray(B_ba).T @ X
        else:
            G = solve(R_ba, asarray(B_ba).T) @ X

        # Return the solution X, the closed-loop eigenvalues L and
        # the gain matrix G
        return (_ssmatrix(X), w[:n], _ssmatrix(G))

    # Solve the generalized algebraic Riccati equation
    elif S is not None and E is not None:
        # Check input data for consistency
        if size(A) > 1 and shape(A)[0] != shape(A)[1]:
            raise ControlArgument("A must be a quadratic matrix.")

        if (size(Q) > 1 and shape(Q)[0] != shape(Q)[1]) or \
           (size(Q) > 1 and shape(Q)[0] != n) or \
           size(Q) == 1 and n > 1:
            raise ControlArgument("Q must be a quadratic matrix of the same \
                dimension as A.")

        if (size(B) > 1 and shape(B)[0] != n) or \
           size(B) == 1 and n > 1:
            raise ControlArgument("Incompatible dimensions of B matrix.")

        if (size(E) > 1 and shape(E)[0] != shape(E)[1]) or \
           (size(E) > 1 and shape(E)[0] != n) or \
           size(E) == 1 and n > 1:
            raise ControlArgument("E must be a quadratic matrix of the same \
                dimension as A.")

        if (size(R) > 1 and shape(R)[0] != shape(R)[1]) or \
           (size(R) > 1 and shape(R)[0] != m) or \
           size(R) == 1 and m > 1:
            raise ControlArgument("R must be a quadratic matrix of the same \
                dimension as the number of columns in the B matrix.")

        if (size(S) > 1 and shape(S)[0] != n) or \
           (size(S) > 1 and shape(S)[1] != m) or \
           size(S) == 1 and n > 1 or \
           size(S) == 1 and m > 1:
            raise ControlArgument("Incompatible dimensions of S matrix.")

        if not _is_symmetric(Q):
            raise ControlArgument("Q must be a symmetric matrix.")

        if not _is_symmetric(R):
            raise ControlArgument("R must be a symmetric matrix.")

        # Create back-up of arrays needed for later computations
        R_b = copy(R)
        B_b = copy(B)
        E_b = copy(E)
        S_b = copy(S)

        # Solve the generalized algebraic Riccati equation by calling the
        # Slycot function sg02ad
        with warnings.catch_warnings():
            sort = 'S' if stabilizing else 'U'
            warnings.simplefilter("error", category=SlycotResultWarning)
            rcondu, X, alfar, alfai, beta, S_o, T, U, iwarn = \
                sg02ad('C', 'B', 'N', 'U', 'N', 'N', sort,
                       'R', n, m, 0, A, E, B, Q, R, S)

        # Calculate the closed-loop eigenvalues L
        L = zeros((n, 1))
        L.dtype = 'complex64'
        for i in range(n):
            L[i] = (alfar[i] + alfai[i]*1j)/beta[i]

        # Calculate the gain matrix G
        if size(R_b) == 1:
            G = 1/(R_b) * (asarray(B_b).T @ X @ E_b + asarray(S_b).T)
        else:
            G = solve(R_b, asarray(B_b).T @ X @ E_b + asarray(S_b).T)

        # Return the solution X, the closed-loop eigenvalues L and
        # the gain matrix G
        return (_ssmatrix(X), L, _ssmatrix(G))

    # Invalid set of input parameters
    else:
        raise ControlArgument("Invalid set of input parameters.")


def dare(A, B, Q, R, S=None, E=None, stabilizing=True):
    """(X, L, G) = dare(A, B, Q, R) solves the discrete-time algebraic Riccati
    equation

        :math:`A^T X A - X - A^T X B (B^T X B + R)^{-1} B^T X A + Q = 0`

    where A and Q are square matrices of the same dimension. Further, Q
    is a symmetric matrix. The function returns the solution X, the gain
    matrix G = (B^T X B + R)^-1 B^T X A and the closed loop eigenvalues L,
    i.e., the eigenvalues of A - B G.

    (X, L, G) = dare(A, B, Q, R, S, E) solves the generalized discrete-time
    algebraic Riccati equation

        :math:`A^T X A - E^T X E - (A^T X B + S) (B^T X B + R)^{-1} (B^T X A + S^T) + Q = 0`

    where A, Q and E are square matrices of the same dimension. Further, Q and
    R are symmetric matrices. The function returns the solution X, the gain
    matrix :math:`G = (B^T X B + R)^{-1} (B^T X A + S^T)` and the closed loop
    eigenvalues L, i.e., the eigenvalues of A - B G , E.

    Parameters
    ----------
    A, B, Q : 2D arrays
        Input matrices for the Riccati equation
    R, S, E : 2D arrays, optional
        Input matrices for generalized Riccati equation

    Returns
    -------
    X : 2D array (or matrix)
        Solution to the Ricatti equation
    L : 1D array
        Closed loop eigenvalues
    G : 2D array (or matrix)
        Gain matrix

    Notes
    -----
    The return type for 2D arrays depends on the default class set for
    state space operations.  See :func:`~control.use_numpy_matrix`.

    """
    if S is not None or E is not None or not stabilizing:
        return dare_old(A, B, Q, R, S, E, stabilizing)
    else:
        Rmat = _ssmatrix(R)
        Qmat = _ssmatrix(Q)
        X = solve_discrete_are(A, B, Qmat, Rmat)
        G = solve(B.T @ X @ B + Rmat, B.T @ X @ A)
        L = eigvals(A - B @ G)
        return _ssmatrix(X), L, _ssmatrix(G)


def dare_old(A, B, Q, R, S=None, E=None, stabilizing=True):
    # Make sure we can import required slycot routine
    try:
        from slycot import sb02md
    except ImportError:
        raise ControlSlycot("can't find slycot module 'sb02md'")

    try:
        from slycot import sb02mt
    except ImportError:
        raise ControlSlycot("can't find slycot module 'sb02mt'")

    # Make sure we can find the required slycot routine
    try:
        from slycot import sg02ad
    except ImportError:
        raise ControlSlycot("can't find slycot module 'sg02ad'")

    # Reshape 1-d arrays
    if len(shape(A)) == 1:
        A = A.reshape(1, A.size)

    if len(shape(B)) == 1:
        B = B.reshape(1, B.size)

    if len(shape(Q)) == 1:
        Q = Q.reshape(1, Q.size)

    if R is not None and len(shape(R)) == 1:
        R = R.reshape(1, R.size)

    if S is not None and len(shape(S)) == 1:
        S = S.reshape(1, S.size)

    if E is not None and len(shape(E)) == 1:
        E = E.reshape(1, E.size)

    # Determine main dimensions
    if size(A) == 1:
        n = 1
    else:
        n = size(A, 0)

    if size(B) == 1:
        m = 1
    else:
        m = size(B, 1)

    # Solve the standard algebraic Riccati equation
    if S is None and E is None:
        # Check input data for consistency
        if size(A) > 1 and shape(A)[0] != shape(A)[1]:
            raise ControlArgument("A must be a quadratic matrix.")

        if (size(Q) > 1 and shape(Q)[0] != shape(Q)[1]) or \
           (size(Q) > 1 and shape(Q)[0] != n) or \
           size(Q) == 1 and n > 1:
            raise ControlArgument("Q must be a quadratic matrix of the same \
                dimension as A.")

        if (size(B) > 1 and shape(B)[0] != n) or \
           size(B) == 1 and n > 1:
            raise ControlArgument("Incompatible dimensions of B matrix.")

        if not _is_symmetric(Q):
            raise ControlArgument("Q must be a symmetric matrix.")

        if not _is_symmetric(R):
            raise ControlArgument("R must be a symmetric matrix.")

        # Create back-up of arrays needed for later computations
        A_ba = copy(A)
        R_ba = copy(R)
        B_ba = copy(B)

        # Solve the standard algebraic Riccati equation by calling Slycot
        # functions sb02mt and sb02md
        A_b, B_b, Q_b, R_b, L_b, ipiv, oufact, G = sb02mt(n, m, B, R)

        sort = 'S' if stabilizing else 'U'
        X, rcond, w, S, U, A_inv = sb02md(n, A, G, Q, 'D', sort=sort)

        # Calculate the gain matrix G
        if size(R_b) == 1:
            G = (1/(asarray(B_ba).T @ X @ B_ba + R_ba) *
                 asarray(B_ba).T @ X @ A_ba)
        else:
            G = solve(asarray(B_ba).T @ X @ B_ba + R_ba,
                      asarray(B_ba).T @ X @ A_ba)

        # Return the solution X, the closed-loop eigenvalues L and
        # the gain matrix G
        return (_ssmatrix(X), w[:n], _ssmatrix(G))

    # Solve the generalized algebraic Riccati equation
    elif S is not None and E is not None:
        # Check input data for consistency
        if size(A) > 1 and shape(A)[0] != shape(A)[1]:
            raise ControlArgument("A must be a quadratic matrix.")

        if (size(Q) > 1 and shape(Q)[0] != shape(Q)[1]) or \
           (size(Q) > 1 and shape(Q)[0] != n) or \
           size(Q) == 1 and n > 1:
            raise ControlArgument("Q must be a quadratic matrix of the same \
                dimension as A.")

        if (size(B) > 1 and shape(B)[0] != n) or \
           size(B) == 1 and n > 1:
            raise ControlArgument("Incompatible dimensions of B matrix.")

        if (size(E) > 1 and shape(E)[0] != shape(E)[1]) or \
           (size(E) > 1 and shape(E)[0] != n) or \
           size(E) == 1 and n > 1:
            raise ControlArgument("E must be a quadratic matrix of the same \
                dimension as A.")

        if (size(R) > 1 and shape(R)[0] != shape(R)[1]) or \
           (size(R) > 1 and shape(R)[0] != m) or \
           size(R) == 1 and m > 1:
            raise ControlArgument("R must be a quadratic matrix of the same \
                dimension as the number of columns in the B matrix.")

        if (size(S) > 1 and shape(S)[0] != n) or \
           (size(S) > 1 and shape(S)[1] != m) or \
           size(S) == 1 and n > 1 or \
           size(S) == 1 and m > 1:
            raise ControlArgument("Incompatible dimensions of S matrix.")

        if not _is_symmetric(Q):
            raise ControlArgument("Q must be a symmetric matrix.")

        if not _is_symmetric(R):
            raise ControlArgument("R must be a symmetric matrix.")

        # Create back-up of arrays needed for later computations
        A_b = copy(A)
        R_b = copy(R)
        B_b = copy(B)
        E_b = copy(E)
        S_b = copy(S)

        # Solve the generalized algebraic Riccati equation by calling the
        # Slycot function sg02ad
        sort = 'S' if stabilizing else 'U'
        with warnings.catch_warnings():
            warnings.simplefilter("error", category=SlycotResultWarning)
            rcondu, X, alfar, alfai, beta, S_o, T, U, iwarn = \
                sg02ad('D', 'B', 'N', 'U', 'N', 'N', sort,
                       'R', n, m, 0, A, E, B, Q, R, S)

        L = zeros((n, 1))
        L.dtype = 'complex64'
        for i in range(n):
            L[i] = (alfar[i] + alfai[i]*1j)/beta[i]

        # Calculate the gain matrix G
        if size(R_b) == 1:
            G = (1/(asarray(B_b).T @ X @ B_b + R_b) *
                 (asarray(B_b).T @ X @ A_b + asarray(S_b).T))
        else:
            G = solve(asarray(B_b).T @ X @ B_b + R_b,
                      asarray(B_b).T @ X @ A_b + asarray(S_b).T)

        # Return the solution X, the closed-loop eigenvalues L and
        # the gain matrix G
        return (_ssmatrix(X), L, _ssmatrix(G))

    # Invalid set of input parameters
    else:
        raise ControlArgument("Invalid set of input parameters.")


def _is_symmetric(M):
    M = atleast_2d(M)
    if isinstance(M[0, 0], inexact):
        eps = finfo(M.dtype).eps
        return ((M - M.T) < eps).all()
    else:
        return (M == M.T).all()<|MERGE_RESOLUTION|>--- conflicted
+++ resolved
@@ -35,14 +35,10 @@
 # OF THE USE OF THIS SOFTWARE, EVEN IF ADVISED OF THE POSSIBILITY OF
 # SUCH DAMAGE.
 
-<<<<<<< HEAD
+
+import warnings
+
 from numpy import shape, size, asarray, copy, zeros, eye, \
-=======
-
-import warnings
-
-from numpy import shape, size, asarray, copy, zeros, eye, dot, \
->>>>>>> c2f6f8ab
     finfo, inexact, atleast_2d
 from scipy.linalg import eigvals, solve_discrete_are, solve
 from .exception import ControlSlycot, ControlArgument
