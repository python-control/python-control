--- conflicted
+++ resolved
@@ -375,12 +375,7 @@
 
     return K, S, E
 
-<<<<<<< HEAD
-
 def ctrb(A, B, return_type=np.matrix):
-=======
-def ctrb(A, B):
->>>>>>> ace1683d
     """Controllabilty matrix
 
     Parameters
@@ -413,17 +408,11 @@
     n = np.shape(amat)[0]
 
     # Construct the controllability matrix
-<<<<<<< HEAD
-    ctrb = bmat
-    for i in range(1, n):
-        ctrb = np.hstack((ctrb, np.dot(np.linalg.matrix_power(amat, i), bmat)))
+    ctrb = np.hstack([bmat] + [np.dot(np.linalg.matrix_power(amat, i), bmat)
+                               for i in range(1, n)])
 
     # Return the observability matrix in the desired type
     return ctrb.view(type=return_type)
-=======
-    ctrb = np.hstack([bmat] + [amat**i*bmat for i in range(1, n)])
-    return ctrb
->>>>>>> ace1683d
 
 
 def obsv(A, C, return_type=np.matrix):
@@ -458,20 +447,13 @@
     cmat = statesp.ssmatrix(C)
     n = np.shape(amat)[0]
 
-<<<<<<< HEAD
-    # Construct the controllability matrix
-    obsv = cmat
-    for i in range(1, n):
-        obsv = np.vstack((obsv, np.dot(cmat, np.linalg.matrix_power(amat, i))))
+    # Construct the observability matrix
+    obsv = np.vstack([cmat] + [np.dot(cmat, np.linalg.matrix_power(amat, i))
+                               for i in range(1, n)])
 
     # Return the observability matrix in the desired type
     return obsv.view(type=return_type)
 
-=======
-    # Construct the observability matrix
-    obsv = np.vstack([cmat] + [cmat*amat**i for i in range(1, n)])
-    return obsv
->>>>>>> ace1683d
 
 def gram(sys, type, return_type=np.matrix):
     """Gramian (controllability or observability)
