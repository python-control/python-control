# statefbk.py - tools for state feedback control
#
# Author: Richard M. Murray, Roberto Bucher
# Date: 31 May 2010
#
# This file contains routines for designing state space controllers
#
# Copyright (c) 2010 by California Institute of Technology
# All rights reserved.
#
# Redistribution and use in source and binary forms, with or without
# modification, are permitted provided that the following conditions
# are met:
#
# 1. Redistributions of source code must retain the above copyright
#    notice, this list of conditions and the following disclaimer.
#
# 2. Redistributions in binary form must reproduce the above copyright
#    notice, this list of conditions and the following disclaimer in the
#    documentation and/or other materials provided with the distribution.
#
# 3. Neither the name of the California Institute of Technology nor
#    the names of its contributors may be used to endorse or promote
#    products derived from this software without specific prior
#    written permission.
#
# THIS SOFTWARE IS PROVIDED BY THE COPYRIGHT HOLDERS AND CONTRIBUTORS
# "AS IS" AND ANY EXPRESS OR IMPLIED WARRANTIES, INCLUDING, BUT NOT
# LIMITED TO, THE IMPLIED WARRANTIES OF MERCHANTABILITY AND FITNESS
# FOR A PARTICULAR PURPOSE ARE DISCLAIMED.  IN NO EVENT SHALL CALTECH
# OR THE CONTRIBUTORS BE LIABLE FOR ANY DIRECT, INDIRECT, INCIDENTAL,
# SPECIAL, EXEMPLARY, OR CONSEQUENTIAL DAMAGES (INCLUDING, BUT NOT
# LIMITED TO, PROCUREMENT OF SUBSTITUTE GOODS OR SERVICES; LOSS OF
# USE, DATA, OR PROFITS; OR BUSINESS INTERRUPTION) HOWEVER CAUSED AND
# ON ANY THEORY OF LIABILITY, WHETHER IN CONTRACT, STRICT LIABILITY,
# OR TORT (INCLUDING NEGLIGENCE OR OTHERWISE) ARISING IN ANY WAY OUT
# OF THE USE OF THIS SOFTWARE, EVEN IF ADVISED OF THE POSSIBILITY OF
# SUCH DAMAGE.
#
# $Id$

# External packages and modules
import numpy as np
import scipy as sp
import warnings

from . import statesp
from .mateqn import care, dare, _check_shape
from .statesp import StateSpace, _ssmatrix, _convert_to_statespace, ss
from .lti import LTI
from .iosys import isdtime, isctime, _process_indices, _process_labels
from .nlsys import NonlinearIOSystem, interconnect
from .exception import ControlSlycot, ControlArgument, ControlDimension, \
    ControlNotImplemented
from .config import _process_legacy_keyword

# Make sure we have access to the right slycot routines
try:
    from slycot import sb03md57
    # wrap without the deprecation warning
    def sb03md(n, C, A, U, dico, job='X',fact='N',trana='N',ldwork=None):
        ret = sb03md57(A, U, C, dico, job, fact, trana, ldwork)
        return ret[2:]
except ImportError:
    try:
        from slycot import sb03md
    except ImportError:
        sb03md = None

try:
    from slycot import sb03od
except ImportError:
    sb03od = None


__all__ = ['ctrb', 'obsv', 'gram', 'place', 'place_varga', 'lqr',
           'dlqr', 'acker', 'create_statefbk_iosystem']


# Pole placement
def place(A, B, p):
    """Place closed loop eigenvalues.

    K = place(A, B, p)

    Parameters
    ----------
    A : 2D array_like
        Dynamics matrix
    B : 2D array_like
        Input matrix
    p : 1D array_like
        Desired eigenvalue locations

    Returns
    -------
    K : 2D array (or matrix)
        Gain such that A - B K has eigenvalues given in p

    Notes
    -----
    Algorithm
        This is a wrapper function for :func:`scipy.signal.place_poles`, which
        implements the Tits and Yang algorithm [1]_. It will handle SISO,
        MISO, and MIMO systems. If you want more control over the algorithm,
        use :func:`scipy.signal.place_poles` directly.

    Limitations
        The algorithm will not place poles at the same location more
        than rank(B) times.

    References
    ----------
    .. [1] A.L. Tits and Y. Yang, "Globally convergent algorithms for robust
       pole assignment by state feedback, IEEE Transactions on Automatic
       Control, Vol. 41, pp. 1432-1452, 1996.

    Examples
    --------
    >>> A = [[-1, -1], [0, 1]]
    >>> B = [[0], [1]]
    >>> K = ct.place(A, B, [-2, -5])

    See Also
    --------
    place_varga, acker

    """
    from scipy.signal import place_poles

    # Convert the system inputs to NumPy arrays
    A_mat = np.array(A)
    B_mat = np.array(B)
    if (A_mat.shape[0] != A_mat.shape[1]):
        raise ControlDimension("A must be a square matrix")

    if (A_mat.shape[0] != B_mat.shape[0]):
        err_str = "The number of rows of A must equal the number of rows in B"
        raise ControlDimension(err_str)

    # Convert desired poles to numpy array
    placed_eigs = np.atleast_1d(np.squeeze(np.asarray(p)))

    result = place_poles(A_mat, B_mat, placed_eigs, method='YT')
    K = result.gain_matrix
    return _ssmatrix(K)


def place_varga(A, B, p, dtime=False, alpha=None):
    """Place closed loop eigenvalues.
    K = place_varga(A, B, p, dtime=False, alpha=None)

<<<<<<< HEAD
    Required Parameters
    -------------------
=======
    Parameters
    ----------
>>>>>>> 87a05508
    A : 2D array_like
        Dynamics matrix
    B : 2D array_like
        Input matrix
    p : 1D array_like
        Desired eigenvalue locations
<<<<<<< HEAD

    Optional Parameters
    -------------------
    dtime : bool
=======
    dtime : bool, optional
>>>>>>> 87a05508
        False for continuous time pole placement or True for discrete time.
        The default is dtime=False.
    alpha : float, optional
        If `dtime` is false then place_varga will leave the eigenvalues with
        real part less than alpha untouched.  If `dtime` is true then
        place_varga will leave eigenvalues with modulus less than alpha
        untouched.

        By default (alpha=None), place_varga computes alpha such that all
        poles will be placed.

    Returns
    -------
    K : 2D array (or matrix)
        Gain such that A - B K has eigenvalues given in p.

    See Also
    --------
    place, acker

    Notes
    -----
    This function is a wrapper for the slycot function sb01bd, which
    implements the pole placement algorithm of Varga [1]_. In contrast to the
    algorithm used by place(), the Varga algorithm can place multiple poles at
    the same location. The placement, however, may not be as robust.

    References
    ----------
    .. [1] Varga A. "A Schur method for pole assignment."  IEEE Trans. Automatic
       Control, Vol. AC-26, pp. 517-519, 1981.

    Examples
    --------
    >>> A = [[-1, -1], [0, 1]]
    >>> B = [[0], [1]]
    >>> K = ct.place_varga(A, B, [-2, -5])
<<<<<<< HEAD

    See Also
    --------
    place, acker

=======
>>>>>>> 87a05508
    """

    # Make sure that SLICOT is installed
    try:
        from slycot import sb01bd
    except ImportError:
        raise ControlSlycot("can't find slycot module 'sb01bd'")

    # Convert the system inputs to NumPy arrays
    A_mat = np.array(A)
    B_mat = np.array(B)
    if (A_mat.shape[0] != A_mat.shape[1] or A_mat.shape[0] != B_mat.shape[0]):
        raise ControlDimension("matrix dimensions are incorrect")

    # Compute the system eigenvalues and convert poles to numpy array
    system_eigs = np.linalg.eig(A_mat)[0]
    placed_eigs = np.atleast_1d(np.squeeze(np.asarray(p)))

    # Need a character parameter for SB01BD
    if dtime:
        DICO = 'D'
    else:
        DICO = 'C'

    if alpha is None:
        # SB01BD ignores eigenvalues with real part less than alpha
        # (if DICO='C') or with modulus less than alpha
        # (if DICO = 'D').
        if dtime:
            # For discrete time, slycot only cares about modulus, so just make
            # alpha the smallest it can be.
            alpha = 0.0
        else:
            # Choosing alpha=min_eig is insufficient and can lead to an
            # error or not having all the eigenvalues placed that we wanted.
            # Evidently, what python thinks are the eigs is not precisely
            # the same as what slicot thinks are the eigs. So we need some
            # numerical breathing room. The following is pretty heuristic,
            # but does the trick
            alpha = -2*abs(min(system_eigs.real))
    elif dtime and alpha < 0.0:
        raise ValueError("Discrete time systems require alpha > 0")

    # Call SLICOT routine to place the eigenvalues
    A_z, w, nfp, nap, nup, F, Z = \
        sb01bd(B_mat.shape[0], B_mat.shape[1], len(placed_eigs), alpha,
               A_mat, B_mat, placed_eigs, DICO)

    # Return the gain matrix, with MATLAB gain convention
    return _ssmatrix(-F)


# Contributed by Roberto Bucher <roberto.bucher@supsi.ch>
def acker(A, B, poles):
    """Pole placement using Ackermann method.

    Call:
    K = acker(A, B, poles)

    Parameters
    ----------
    A, B : 2D array_like
        State and input matrix of the system
    poles : 1D array_like
        Desired eigenvalue locations

    Returns
    -------
    K : 2D array (or matrix)
        Gains such that A - B K has given eigenvalues
    
    See Also
    --------
    place, place_varga

    """
    # Convert the inputs to matrices
    a = _ssmatrix(A)
    b = _ssmatrix(B)

    # Make sure the system is controllable
    ct = ctrb(A, B)
    if np.linalg.matrix_rank(ct) != a.shape[0]:
        raise ValueError("System not reachable; pole placement invalid")

    # Compute the desired characteristic polynomial
    p = np.real(np.poly(poles))

    # Place the poles using Ackermann's method
    # TODO: compute pmat using Horner's method (O(n) instead of O(n^2))
    n = np.size(p)
    pmat = p[n-1] * np.linalg.matrix_power(a, 0)
    for i in np.arange(1, n):
        pmat = pmat + p[n-i-1] * np.linalg.matrix_power(a, i)
    K = np.linalg.solve(ct, pmat)

    K = K[-1][:]                # Extract the last row
    return _ssmatrix(K)


def lqr(*args, **kwargs):
    r"""lqr(A, B, Q, R[, N])

    Linear quadratic regulator design.

    The lqr() function computes the optimal state feedback controller
    u = -K x that minimizes the quadratic cost

    .. math:: J = \int_0^\infty (x' Q x + u' R u + 2 x' N u) dt

    The function can be called with either 3, 4, or 5 arguments:

    * ``K, S, E = lqr(sys, Q, R)``
    * ``K, S, E = lqr(sys, Q, R, N)``
    * ``K, S, E = lqr(A, B, Q, R)``
    * ``K, S, E = lqr(A, B, Q, R, N)``

    where `sys` is an `LTI` object, and `A`, `B`, `Q`, `R`, and `N` are
    2D arrays or matrices of appropriate dimension.

    Parameters
    ----------
    A, B : 2D array_like
        Dynamics and input matrices
    sys : LTI StateSpace system
        Linear system
    Q, R : 2D array
        State and input weight matrices
    N : 2D array, optional
        Cross weight matrix
    integral_action : ndarray, optional
        If this keyword is specified, the controller includes integral
        action in addition to state feedback.  The value of the
        `integral_action` keyword should be an ndarray that will be
        multiplied by the current state to generate the error for the
        internal integrator states of the control law.  The number of
        outputs that are to be integrated must match the number of
        additional rows and columns in the `Q` matrix.
    method : str, optional
        Set the method used for computing the result.  Current methods are
        'slycot' and 'scipy'.  If set to None (default), try 'slycot' first
        and then 'scipy'.

    Returns
    -------
    K : 2D array (or matrix)
        State feedback gains
    S : 2D array (or matrix)
        Solution to Riccati equation
    E : 1D array
        Eigenvalues of the closed loop system

    See Also
    --------
    lqe, dlqr, dlqe

    Notes
    -----
    If the first argument is an LTI object, then this object will be used
    to define the dynamics and input matrices.  Furthermore, if the LTI
    object corresponds to a discrete time system, the ``dlqr()`` function
    will be called.

    Examples
    --------
    >>> K, S, E = lqr(sys, Q, R, [N])                           # doctest: +SKIP
    >>> K, S, E = lqr(A, B, Q, R, [N])                          # doctest: +SKIP

    """
    #
    # Process the arguments and figure out what inputs we received
    #

    # If we were passed a discrete time system as the first arg, use dlqr()
    if isinstance(args[0], LTI) and isdtime(args[0], strict=True):
        # Call dlqr
        return dlqr(*args, **kwargs)

    # Get the system description
    if (len(args) < 3):
        raise ControlArgument("not enough input arguments")

    # If we were passed a state space  system, use that to get system matrices
    if isinstance(args[0], StateSpace):
        A = np.array(args[0].A, ndmin=2, dtype=float)
        B = np.array(args[0].B, ndmin=2, dtype=float)
        index = 1

    elif isinstance(args[0], LTI):
        # Don't allow other types of LTI systems
        raise ControlArgument("LTI system must be in state space form")

    else:
        # Arguments should be A and B matrices
        A = np.array(args[0], ndmin=2, dtype=float)
        B = np.array(args[1], ndmin=2, dtype=float)
        index = 2

    # Get the weighting matrices (converting to matrices, if needed)
    Q = np.array(args[index], ndmin=2, dtype=float)
    R = np.array(args[index+1], ndmin=2, dtype=float)
    if (len(args) > index + 2):
        N = np.array(args[index+2], ndmin=2, dtype=float)
    else:
        N = None

    #
    # Process keywords
    #

    # Get the method to use (if specified as a keyword)
    method = kwargs.pop('method', None)

    # See if we should augment the controller with integral feedback
    integral_action = kwargs.pop('integral_action', None)
    if integral_action is not None:
        # Figure out the size of the system
        nstates = A.shape[0]
        ninputs = B.shape[1]

        # Make sure that the integral action argument is the right type
        if not isinstance(integral_action, np.ndarray):
            raise ControlArgument("Integral action must pass an array")
        elif integral_action.shape[1] != nstates:
            raise ControlArgument(
                "Integral gain size must match system state size")

        # Process the states to be integrated
        nintegrators = integral_action.shape[0]
        C = integral_action

        # Augment the system with integrators
        A = np.block([
            [A, np.zeros((nstates, nintegrators))],
            [C, np.zeros((nintegrators, nintegrators))]
        ])
        B = np.vstack([B, np.zeros((nintegrators, ninputs))])

    if kwargs:
        raise TypeError("unrecognized keywords: ", str(kwargs))

    # Compute the result (dimension and symmetry checking done in care())
    X, L, G = care(A, B, Q, R, N, None, method=method, S_s="N")
    return G, X, L


def dlqr(*args, **kwargs):
    r"""dlqr(A, B, Q, R[, N])

    Discrete-time linear quadratic regulator design.

    The dlqr() function computes the optimal state feedback controller
    u[n] = - K x[n] that minimizes the quadratic cost

    .. math:: J = \sum_0^\infty (x[n]' Q x[n] + u[n]' R u[n] + 2 x[n]' N u[n])

    The function can be called with either 3, 4, or 5 arguments:

    * ``dlqr(dsys, Q, R)``
    * ``dlqr(dsys, Q, R, N)``
    * ``dlqr(A, B, Q, R)``
    * ``dlqr(A, B, Q, R, N)``

    where `dsys` is a discrete-time :class:`StateSpace` system, and `A`, `B`,
    `Q`, `R`, and `N` are 2d arrays of appropriate dimension (`dsys.dt` must
    not be 0.)

    Parameters
    ----------
    A, B : 2D array
        Dynamics and input matrices
    dsys : LTI :class:`StateSpace`
        Discrete-time linear system
    Q, R : 2D array
        State and input weight matrices
    N : 2D array, optional
        Cross weight matrix
    integral_action : ndarray, optional
        If this keyword is specified, the controller includes integral
        action in addition to state feedback.  The value of the
        `integral_action` keyword should be an ndarray that will be
        multiplied by the current state to generate the error for the
        internal integrator states of the control law.  The number of
        outputs that are to be integrated must match the number of
        additional rows and columns in the `Q` matrix.
    method : str, optional
        Set the method used for computing the result.  Current methods are
        'slycot' and 'scipy'.  If set to None (default), try 'slycot' first
        and then 'scipy'.

    Returns
    -------
    K : 2D array (or matrix)
        State feedback gains
    S : 2D array (or matrix)
        Solution to Riccati equation
    E : 1D array
        Eigenvalues of the closed loop system

    See Also
    --------
    lqr, lqe, dlqe

    Examples
    --------
    >>> K, S, E = dlqr(dsys, Q, R, [N])                         # doctest: +SKIP
    >>> K, S, E = dlqr(A, B, Q, R, [N])                         # doctest: +SKIP
    """

    #
    # Process the arguments and figure out what inputs we received
    #

    # Get the system description
    if (len(args) < 3):
        raise ControlArgument("not enough input arguments")

    # If we were passed a continus time system as the first arg, raise error
    if isinstance(args[0], LTI) and isctime(args[0], strict=True):
        raise ControlArgument("dsys must be discrete time (dt != 0)")

    # If we were passed a state space  system, use that to get system matrices
    if isinstance(args[0], StateSpace):
        A = np.array(args[0].A, ndmin=2, dtype=float)
        B = np.array(args[0].B, ndmin=2, dtype=float)
        index = 1

    elif isinstance(args[0], LTI):
        # Don't allow other types of LTI systems
        raise ControlArgument("LTI system must be in state space form")

    else:
        # Arguments should be A and B matrices
        A = np.array(args[0], ndmin=2, dtype=float)
        B = np.array(args[1], ndmin=2, dtype=float)
        index = 2

    # Get the weighting matrices (converting to matrices, if needed)
    Q = np.array(args[index], ndmin=2, dtype=float)
    R = np.array(args[index+1], ndmin=2, dtype=float)
    if (len(args) > index + 2):
        N = np.array(args[index+2], ndmin=2, dtype=float)
    else:
        N = np.zeros((Q.shape[0], R.shape[1]))

    #
    # Process keywords
    #

    # Get the method to use (if specified as a keyword)
    method = kwargs.pop('method', None)

    # See if we should augment the controller with integral feedback
    integral_action = kwargs.pop('integral_action', None)
    if integral_action is not None:
        # Figure out the size of the system
        nstates = A.shape[0]
        ninputs = B.shape[1]

        if not isinstance(integral_action, np.ndarray):
            raise ControlArgument("Integral action must pass an array")
        elif integral_action.shape[1] != nstates:
            raise ControlArgument(
                "Integral gain size must match system state size")
        else:
            nintegrators = integral_action.shape[0]
            C = integral_action

            # Augment the system with integrators
            A = np.block([
                [A, np.zeros((nstates, nintegrators))],
                [C, np.eye(nintegrators)]
            ])
            B = np.vstack([B, np.zeros((nintegrators, ninputs))])

    if kwargs:
        raise TypeError("unrecognized keywords: ", str(kwargs))

    # Compute the result (dimension and symmetry checking done in dare())
    S, E, K = dare(A, B, Q, R, N, method=method, S_s="N")
    return _ssmatrix(K), _ssmatrix(S), E


# Function to create an I/O sytems representing a state feedback controller
def create_statefbk_iosystem(
        sys, gain, integral_action=None, estimator=None, controller_type=None,
        xd_labels=None, ud_labels=None, gainsched_indices=None,
        gainsched_method='linear', control_indices=None, state_indices=None,
        name=None, inputs=None, outputs=None, states=None, **kwargs):
    r"""Create an I/O system using a (full) state feedback controller.

    This function creates an input/output system that implements a
    state feedback controller of the form

    .. math:: u = u_d - K_p (x - x_d) - K_i \int(C x - C x_d)

    It can be called in the form::

        ctrl, clsys = ct.create_statefbk_iosystem(sys, K)

    where `sys` is the process dynamics and `K` is the state (+ integral)
    feedback gain (eg, from LQR).  The function returns the controller
    `ctrl` and the closed loop systems `clsys`, both as I/O systems.

    A gain scheduled controller can also be created, by passing a list of
    gains and a corresponding list of values of a set of scheduling
    variables.  In this case, the controller has the form

    .. math:: u = u_d - K_p(\mu) (x - x_d) - K_i(\mu) \int(C x - C x_d)

    where :math:`\mu` represents the scheduling variable.

    Parameters
    ----------
    sys : NonlinearIOSystem
        The I/O system that represents the process dynamics.  If no estimator
        is given, the output of this system should represent the full state.

    gain : ndarray, tuple, or I/O system
        If an array is given, it represents the state feedback gain (`K`).
        This matrix defines the gains to be applied to the system.  If
        `integral_action` is None, then the dimensions of this array
        should be (sys.ninputs, sys.nstates).  If `integral action` is
        set to a matrix or a function, then additional columns
        represent the gains of the integral states of the controller.

        If a tuple is given, then it specifies a gain schedule.  The tuple
        should be of the form `(gains, points)` where gains is a list of
        gains `K_j` and points is a list of values `mu_j` at which the
        gains are computed.  The `gainsched_indices` parameter should be
        used to specify the scheduling variables.

        If an I/O system is given, the error e = x - xd is passed to the
        system and the output is used as the feedback compensation term.

    xd_labels, ud_labels : str or list of str, optional
        Set the name of the signals to use for the desired state and
        inputs.  If a single string is specified, it should be a format
        string using the variable `i` as an index.  Otherwise, a list of
        strings matching the size of `x_d` and `u_d`, respectively, should
        be used.  Default is "xd[{i}]" for xd_labels and "ud[{i}]" for
        ud_labels.  These settings can also be overridden using the
        `inputs` keyword.

    integral_action : ndarray, optional
        If this keyword is specified, the controller can include integral
        action in addition to state feedback.  The value of the
        `integral_action` keyword should be an ndarray that will be
        multiplied by the current and desired state to generate the error
        for the internal integrator states of the control law.

    estimator : NonlinearIOSystem, optional
        If an estimator is provided, use the states of the estimator as
        the system inputs for the controller.

    gainsched_indices : int, slice, or list of int or str, optional
        If a gain scheduled controller is specified, specify the indices of
        the controller input to use for scheduling the gain. The input to
        the controller is the desired state `x_d`, the desired input `u_d`,
        and the system state `x` (or state estimate `xhat`, if an
        estimator is given). If value is an integer `q`, the first `q`
        values of the `[x_d, u_d, x]` vector are used.  Otherwise, the
        value should be a slice or a list of indices.  The list of indices
        can be specified as either integer offsets or as signal names. The
        default is to use the desired state `x_d`.

    gainsched_method : str, optional
        The method to use for gain scheduling.  Possible values are 'linear'
        (default), 'nearest', and 'cubic'.  More information is available in
        :func:`scipy.interpolate.griddata`. For points outside of the convex
        hull of the scheduling points, the gain at the nearest point is
        used.

    controller_type : 'linear' or 'nonlinear', optional
        Set the type of controller to create. The default for a linear gain
        is a linear controller implementing the LQR regulator. If the type
        is 'nonlinear', a :class:NonlinearIOSystem is created instead, with
        the gain `K` as a parameter (allowing modifications of the gain at
        runtime). If the gain parameter is a tuple, then a nonlinear,
        gain-scheduled controller is created.

    Returns
    -------
    ctrl : NonlinearIOSystem
        Input/output system representing the controller.  This system
        takes as inputs the desired state `x_d`, the desired input
        `u_d`, and either the system state `x` or the estimated state
        `xhat`.  It outputs the controller action `u` according to the
        formula `u = u_d - K(x - x_d)`.  If the keyword
        `integral_action` is specified, then an additional set of
        integrators is included in the control system (with the gain
        matrix `K` having the integral gains appended after the state
        gains).  If a gain scheduled controller is specified, the gain
        (proportional and integral) are evaluated using the scheduling
        variables specified by `gainsched_indices`.

    clsys : NonlinearIOSystem
        Input/output system representing the closed loop system.  This
        system takes as inputs the desired trajectory `(x_d, u_d)` and
        outputs the system state `x` and the applied input `u`
        (vertically stacked).

    Other Parameters
    ----------------
    control_indices : int, slice, or list of int or str, optional
        Specify the indices of the system inputs that should be determined
        by the state feedback controller.  If value is an integer `m`, the
        first `m` system inputs are used.  Otherwise, the value should be a
        slice or a list of indices.  The list of indices can be specified
        as either integer offsets or as system input signal names.  If not
        specified, defaults to the system inputs.

    state_indices : int, slice, or list of int or str, optional
        Specify the indices of the system (or estimator) outputs that should
        be used by the state feedback controller.  If value is an integer
        `n`, the first `n` system states are used.  Otherwise, the value
        should be a slice or a list of indices.  The list of indices can be
        specified as either integer offsets or as estimator/system output
        signal names.  If not specified, defaults to the system states.

    inputs, outputs : str, or list of str, optional
        List of strings that name the individual signals of the transformed
        system.  If not given, the inputs and outputs are the same as the
        original system.

    name : string, optional
        System name. If unspecified, a generic name <sys[id]> is generated
        with a unique integer id.

    Examples
    --------
    >>> import control as ct
    >>> import numpy as np
    >>>
    >>> A = [[0, 1], [-0.5, -0.1]]
    >>> B = [[0], [1]]
    >>> C = np.eye(2)
    >>> D = np.zeros((2, 1))
    >>> sys = ct.ss(A, B, C, D)
    >>>
    >>> Q = np.eye(2)
    >>> R = np.eye(1)
    >>>
    >>> K, _, _ = ct.lqr(sys,Q,R)
    >>> ctrl, clsys = ct.create_statefbk_iosystem(sys, K)

    """
    # Make sure that we were passed an I/O system as an input
    if not isinstance(sys, NonlinearIOSystem):
        raise ControlArgument("Input system must be I/O system")

    # Process (legacy) keywords
    controller_type = _process_legacy_keyword(
        kwargs, 'type', 'controller_type', controller_type)
    if kwargs:
        raise TypeError("unrecognized keywords: ", str(kwargs))

    # Figure out what inputs to the system to use
    control_indices = _process_indices(
        control_indices, 'control', sys.input_labels, sys.ninputs)
    sys_ninputs = len(control_indices)

    # Decide what system is going to pass the states to the controller
    if estimator is None:
        estimator = sys

    # Figure out what outputs (states) from the system/estimator to use
    state_indices = _process_indices(
        state_indices, 'state', estimator.state_labels, sys.nstates)
    sys_nstates = len(state_indices)

    # Make sure the system/estimator states are proper dimension
    if estimator.noutputs < sys_nstates:
        # If no estimator, make sure that the system has all states as outputs
        raise ControlArgument(
            ("system" if estimator == sys else "estimator") +
            " output must include the full state")
    elif estimator == sys:
        # Issue a warning if we can't verify state output
        if (isinstance(sys, NonlinearIOSystem) and
            not isinstance(sys, StateSpace) and sys.outfcn is not None) or \
           (isinstance(sys, StateSpace) and
            not (np.all(sys.C[np.ix_(state_indices, state_indices)] ==
                        np.eye(sys_nstates)) and
                 np.all(sys.D[state_indices, :] == 0))):
            warnings.warn("cannot verify system output is system state")

    # See whether we should implement integral action
    nintegrators = 0
    if integral_action is not None:
        if not isinstance(integral_action, np.ndarray):
            raise ControlArgument("Integral action must pass an array")
        elif integral_action.shape[1] != sys_nstates:
            raise ControlArgument(
                "Integral gain size must match system state size")
        else:
            nintegrators = integral_action.shape[0]
            C = integral_action
    else:
        # Create a C matrix with no outputs, just in case update gets called
        C = np.zeros((0, sys_nstates))

    # Check to make sure that state feedback has the right shape
    if isinstance(gain, np.ndarray):
        K = gain
        if K.shape != (sys_ninputs, estimator.noutputs + nintegrators):
            raise ControlArgument(
                f'control gain must be an array of size {sys_ninputs}'
                f' x {sys_nstates}' +
                (f'+{nintegrators}' if nintegrators > 0 else ''))
        gainsched = False

    elif isinstance(gain, tuple):
        # Check for gain scheduled controller
        if len(gain) != 2:
            raise ControlArgument("gain must be a 2-tuple for gain scheduling")
        gains, points = gain[0:2]

        # Stack gains and points if past as a list
        gains = np.stack(gains)
        points = np.stack(points)
        gainsched = True

    elif isinstance(gain, NonlinearIOSystem):
        if controller_type not in ['iosystem', None]:
            raise ControlArgument(
                f"incompatible controller type '{controller_type}'")
        fbkctrl = gain
        controller_type = 'iosystem'
        gainsched = False

    else:
        raise ControlArgument("gain must be an array or a tuple")

    # Decide on the type of system to create
    if gainsched and controller_type == 'linear':
        raise ControlArgument(
            "controller_type 'linear' not allowed for"
            " gain scheduled controller")
    elif controller_type is None:
        controller_type = 'nonlinear' if gainsched else 'linear'
    elif controller_type not in {'linear', 'nonlinear', 'iosystem'}:
        raise ControlArgument(f"unknown controller_type '{controller_type}'")

    # Figure out the labels to use
    xd_labels = _process_labels(
        xd_labels, 'xd', ['xd[{i}]'.format(i=i) for i in range(sys_nstates)])
    ud_labels = _process_labels(
        ud_labels, 'ud', ['ud[{i}]'.format(i=i) for i in range(sys_ninputs)])

    # Create the signal and system names
    if inputs is None:
        inputs = xd_labels + ud_labels + estimator.output_labels
    if outputs is None:
        outputs = [sys.input_labels[i] for i in control_indices]
    if states is None:
        states = nintegrators

    # Process gainscheduling variables, if present
    if gainsched:
        # Create a copy of the scheduling variable indices (default = xd)
        gainsched_indices = _process_indices(
            gainsched_indices, 'gainsched', inputs, sys_nstates)

        # If points is a 1D list, convert to 2D
        if points.ndim == 1:
            points = points.reshape(-1, 1)

        # Make sure the scheduling variable indices are the right length
        if len(gainsched_indices) != points.shape[1]:
            raise ControlArgument(
                "length of gainsched_indices must match dimension of"
                " scheduling variables")

        # Create interpolating function
        if points.shape[1] < 2:
            _interp = sp.interpolate.interp1d(
                points[:, 0], gains, axis=0, kind=gainsched_method)
            _nearest = sp.interpolate.interp1d(
                points[:, 0], gains, axis=0, kind='nearest')
        elif gainsched_method == 'nearest':
            _interp = sp.interpolate.NearestNDInterpolator(points, gains)
            def _nearest(mu):
                raise SystemError(f"could not find nearest gain at mu = {mu}")
        elif gainsched_method == 'linear':
            _interp = sp.interpolate.LinearNDInterpolator(points, gains)
            _nearest = sp.interpolate.NearestNDInterpolator(points, gains)
        elif gainsched_method == 'cubic':
            _interp = sp.interpolate.CloughTocher2DInterpolator(points, gains)
            _nearest = sp.interpolate.NearestNDInterpolator(points, gains)
        else:
            raise ControlArgument(
                f"unknown gain scheduling method '{gainsched_method}'")

        def _compute_gain(mu):
            K = _interp(mu)
            if np.isnan(K).any():
                K = _nearest(mu)
            return K

    # Define the controller system
    if controller_type == 'nonlinear':
        # Create an I/O system for the state feedback gains
        def _control_update(t, states, inputs, params):
            # Split input into desired state, nominal input, and current state
            xd_vec = inputs[0:sys_nstates]
            x_vec = inputs[-sys_nstates:]

            # Compute the integral error in the xy coordinates
            return C @ (x_vec - xd_vec)

        def _control_output(t, states, inputs, params):
            if gainsched:
                mu = inputs[gainsched_indices]
                K_ = _compute_gain(mu)
            else:
                K_ = params.get('K')

            # Split input into desired state, nominal input, and current state
            xd_vec = inputs[0:sys_nstates]
            ud_vec = inputs[sys_nstates:sys_nstates + sys_ninputs]
            x_vec = inputs[-sys_nstates:]

            # Compute the control law
            u = ud_vec - K_[:, 0:sys_nstates] @ (x_vec - xd_vec)
            if nintegrators > 0:
                u -= K_[:, sys_nstates:] @ states

            return u

        params = {} if gainsched else {'K': K}
        ctrl = NonlinearIOSystem(
            _control_update, _control_output, name=name, inputs=inputs,
            outputs=outputs, states=states, params=params)

    elif controller_type == 'iosystem':
        # Use the passed system to compute feedback compensation
        def _control_update(t, states, inputs, params):
            # Split input into desired state, nominal input, and current state
            xd_vec = inputs[0:sys_nstates]
            x_vec = inputs[-sys_nstates:]

            # Compute the integral error in the xy coordinates
            return fbkctrl.updfcn(t, states, (x_vec - xd_vec), params)

        def _control_output(t, states, inputs, params):
            # Split input into desired state, nominal input, and current state
            xd_vec = inputs[0:sys_nstates]
            ud_vec = inputs[sys_nstates:sys_nstates + sys_ninputs]
            x_vec = inputs[-sys_nstates:]

            # Compute the control law
            return ud_vec + fbkctrl.outfcn(t, states, (x_vec - xd_vec), params)

        # TODO: add a way to pass parameters
        ctrl = NonlinearIOSystem(
            _control_update, _control_output, name=name, inputs=inputs,
            outputs=outputs, states=fbkctrl.state_labels, dt=fbkctrl.dt)

    elif controller_type == 'linear' or controller_type is None:
        # Create the matrices implementing the controller
        if isctime(sys):
            # Continuous time: integrator
            A_lqr = np.zeros((C.shape[0], C.shape[0]))
        else:
            # Discrete time: summer
            A_lqr = np.eye(C.shape[0])
        B_lqr = np.hstack([-C, np.zeros((C.shape[0], sys_ninputs)), C])
        C_lqr = -K[:, sys_nstates:]
        D_lqr = np.hstack([
            K[:, 0:sys_nstates], np.eye(sys_ninputs), -K[:, 0:sys_nstates]
        ])

        ctrl = ss(
            A_lqr, B_lqr, C_lqr, D_lqr, dt=sys.dt, name=name,
            inputs=inputs, outputs=outputs, states=states)

    else:
        raise ControlArgument(f"unknown controller_type '{controller_type}'")

    # Define the closed loop system
    inplist=inputs[:-sys.nstates]
    input_labels=inputs[:-sys.nstates]
    outlist=sys.output_labels + [sys.input_labels[i] for i in control_indices]
    output_labels=sys.output_labels + \
        [sys.input_labels[i] for i in control_indices]
    closed = interconnect(
        [sys, ctrl] if estimator == sys else [sys, ctrl, estimator],
        name=sys.name + "_" + ctrl.name, add_unused=True,
        inplist=inplist, inputs=input_labels,
        outlist=outlist, outputs=output_labels
    )
    return ctrl, closed


def ctrb(A, B, t=None):
    """Controllabilty matrix.

    Parameters
    ----------
    A, B : array_like or string
        Dynamics and input matrix of the system
    t : None or integer
        maximum time horizon of the controllability matrix, max = A.shape[0]

    Returns
    -------
    C : 2D array (or matrix)
        Controllability matrix

    Examples
    --------
    >>> G = ct.tf2ss([1], [1, 2, 3])
    >>> C = ct.ctrb(G.A, G.B)
    >>> np.linalg.matrix_rank(C)
    2

    """

    # Convert input parameters to matrices (if they aren't already)
    amat = _ssmatrix(A)
    bmat = _ssmatrix(B)
    n = np.shape(amat)[0]
    m = np.shape(bmat)[1]
    
    if t is None or t > n:
        t = n

    # Construct the controllability matrix
    ctrb = np.zeros((n, t * m))
    ctrb[:, :m] = bmat
    for k in range(1, t):
        ctrb[:, k * m:(k + 1) * m] = np.dot(amat, ctrb[:, (k - 1) * m:k * m])

    return _ssmatrix(ctrb)


def obsv(A, C, t=None):
    """Observability matrix.

    Parameters
    ----------
    A, C : array_like or string
        Dynamics and output matrix of the system
    t : None or integer
        maximum time horizon of the controllability matrix, max = A.shape[0]
        
    Returns
    -------
    O : 2D array (or matrix)
        Observability matrix

    Examples
    --------
    >>> G = ct.tf2ss([1], [1, 2, 3])
    >>> C = ct.obsv(G.A, G.C)
    >>> np.linalg.matrix_rank(C)
    2

    """

    # Convert input parameters to matrices (if they aren't already)
    amat = _ssmatrix(A)
    cmat = _ssmatrix(C)
    n = np.shape(amat)[0]
    p = np.shape(cmat)[0]
    
    if t is None or t > n:
        t = n

    # Construct the observability matrix
    obsv = np.zeros((t * p, n))
    obsv[:p, :] = cmat
        
    for k in range(1, t):
        obsv[k * p:(k + 1) * p, :] = np.dot(obsv[(k - 1) * p:k * p, :], amat)

    return _ssmatrix(obsv)


def gram(sys, type):
    """Gramian (controllability or observability).

    Parameters
    ----------
    sys : StateSpace
        System description
    type : String
        Type of desired computation.  `type` is either 'c' (controllability)
        or 'o' (observability). To compute the Cholesky factors of Gramians
        use 'cf' (controllability) or 'of' (observability)

    Returns
    -------
    gram : 2D array (or matrix)
        Gramian of system

    Raises
    ------
    ValueError
        * if system is not instance of StateSpace class
        * if `type` is not 'c', 'o', 'cf' or 'of'
        * if system is unstable (sys.A has eigenvalues not in left half plane)

    ControlSlycot
        if slycot routine sb03md cannot be found
        if slycot routine sb03od cannot be found

    Examples
    --------
    >>> G = ct.rss(4)
    >>> Wc = ct.gram(G, 'c')
    >>> Wo = ct.gram(G, 'o')
    >>> Rc = ct.gram(G, 'cf')  # where Wc = Rc' * Rc
    >>> Ro = ct.gram(G, 'of')  # where Wo = Ro' * Ro

    """

    # Check for ss system object
    if not isinstance(sys, statesp.StateSpace):
        raise ValueError("System must be StateSpace!")
    if type not in ['c', 'o', 'cf', 'of']:
        raise ValueError("That type is not supported!")

    # Check if system is continuous or discrete
    if sys.isctime():
        dico = 'C'

        # TODO: Check system is stable, perhaps a utility in ctrlutil.py
        # or a method of the StateSpace class?
        if np.any(np.linalg.eigvals(sys.A).real >= 0.0):
            raise ValueError("Oops, the system is unstable!")

    else:
        assert sys.isdtime()
        dico = 'D'

        if np.any(np.abs(sys.poles()) >= 1.):
            raise ValueError("Oops, the system is unstable!")

    if type == 'c' or type == 'o':
        # Compute Gramian by the Slycot routine sb03md
        # make sure Slycot is installed
        if sb03md is None:
            raise ControlSlycot("can't find slycot module 'sb03md'")
        if type == 'c':
            tra = 'T'
            C = -sys.B @ sys.B.T
        elif type == 'o':
            tra = 'N'
            C = -sys.C.T @ sys.C
        n = sys.nstates
        U = np.zeros((n, n))
        A = np.array(sys.A)         # convert to NumPy array for slycot
        X, scale, sep, ferr, w = sb03md(
            n, C, A, U, dico, job='X', fact='N', trana=tra)
        gram = X
        return _ssmatrix(gram)

    elif type == 'cf' or type == 'of':
        # Compute cholesky factored gramian from slycot routine sb03od
        if sb03od is None:
            raise ControlSlycot("can't find slycot module 'sb03od'")
        tra = 'N'
        n = sys.nstates
        Q = np.zeros((n, n))
        A = np.array(sys.A)         # convert to NumPy array for slycot
        if type == 'cf':
            m = sys.B.shape[1]
            B = np.zeros_like(A)
            B[0:m, 0:n] = sys.B.transpose()
            X, scale, w = sb03od(
                n, m, A.transpose(), Q, B, dico, fact='N', trans=tra)
        elif type == 'of':
            m = sys.C.shape[0]
            C = np.zeros_like(A)
            C[0:n, 0:m] = sys.C.transpose()
            X, scale, w = sb03od(
                n, m, A, Q, C.transpose(), dico, fact='N', trans=tra)
        gram = X
        return _ssmatrix(gram)<|MERGE_RESOLUTION|>--- conflicted
+++ resolved
@@ -150,27 +150,15 @@
     """Place closed loop eigenvalues.
     K = place_varga(A, B, p, dtime=False, alpha=None)
 
-<<<<<<< HEAD
-    Required Parameters
-    -------------------
-=======
     Parameters
     ----------
->>>>>>> 87a05508
     A : 2D array_like
         Dynamics matrix
     B : 2D array_like
         Input matrix
     p : 1D array_like
         Desired eigenvalue locations
-<<<<<<< HEAD
-
-    Optional Parameters
-    -------------------
-    dtime : bool
-=======
     dtime : bool, optional
->>>>>>> 87a05508
         False for continuous time pole placement or True for discrete time.
         The default is dtime=False.
     alpha : float, optional
@@ -208,14 +196,6 @@
     >>> A = [[-1, -1], [0, 1]]
     >>> B = [[0], [1]]
     >>> K = ct.place_varga(A, B, [-2, -5])
-<<<<<<< HEAD
-
-    See Also
-    --------
-    place, acker
-
-=======
->>>>>>> 87a05508
     """
 
     # Make sure that SLICOT is installed
