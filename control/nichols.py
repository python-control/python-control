"""nichols.py

Functions for plotting Black-Nichols charts.

Routines in this module:

nichols.nichols_plot aliased as nichols.nichols
nichols.nichols_grid
"""

# nichols.py - Nichols plot
#
# Contributed by Allan McInnes <Allan.McInnes@canterbury.ac.nz>
#
# This file contains some standard control system plots: Bode plots,
# Nyquist plots, Nichols plots and pole-zero diagrams
#
# Copyright (c) 2010 by California Institute of Technology
# All rights reserved.
#
# Redistribution and use in source and binary forms, with or without
# modification, are permitted provided that the following conditions
# are met:
#
# 1. Redistributions of source code must retain the above copyright
#    notice, this list of conditions and the following disclaimer.
#
# 2. Redistributions in binary form must reproduce the above copyright
#    notice, this list of conditions and the following disclaimer in the
#    documentation and/or other materials provided with the distribution.
#
# 3. Neither the name of the California Institute of Technology nor
#    the names of its contributors may be used to endorse or promote
#    products derived from this software without specific prior
#    written permission.
#
# THIS SOFTWARE IS PROVIDED BY THE COPYRIGHT HOLDERS AND CONTRIBUTORS
# "AS IS" AND ANY EXPRESS OR IMPLIED WARRANTIES, INCLUDING, BUT NOT
# LIMITED TO, THE IMPLIED WARRANTIES OF MERCHANTABILITY AND FITNESS
# FOR A PARTICULAR PURPOSE ARE DISCLAIMED.  IN NO EVENT SHALL CALTECH
# OR THE CONTRIBUTORS BE LIABLE FOR ANY DIRECT, INDIRECT, INCIDENTAL,
# SPECIAL, EXEMPLARY, OR CONSEQUENTIAL DAMAGES (INCLUDING, BUT NOT
# LIMITED TO, PROCUREMENT OF SUBSTITUTE GOODS OR SERVICES; LOSS OF
# USE, DATA, OR PROFITS; OR BUSINESS INTERRUPTION) HOWEVER CAUSED AND
# ON ANY THEORY OF LIABILITY, WHETHER IN CONTRACT, STRICT LIABILITY,
# OR TORT (INCLUDING NEGLIGENCE OR OTHERWISE) ARISING IN ANY WAY OUT
# OF THE USE OF THIS SOFTWARE, EVEN IF ADVISED OF THE POSSIBILITY OF
# SUCH DAMAGE.
#
# $Id: freqplot.py 139 2011-03-30 16:19:59Z murrayrm $

import numpy as np
import matplotlib.pyplot as plt
from .ctrlutil import unwrap
from .freqplot import default_frequency_range
from . import config

__all__ = ['nichols_plot', 'nichols', 'nichols_grid']

# Default parameters values for the nichols module
_nichols_defaults = {
    'nichols.grid': True,
}


def nichols_plot(sys_list, omega=None, grid=None):
    """Nichols plot for a system

    Plots a Nichols plot for the system over a (optional) frequency range.

    Parameters
    ----------
    sys_list : list of LTI, or LTI
        List of linear input/output systems (single system is OK)
    omega : array_like
        Range of frequencies (list or bounds) in rad/sec
    grid : boolean, optional
        True if the plot should include a Nichols-chart grid. Default is True.

    Returns
    -------
    None
    """
    # Get parameter values
    grid = config._get_param('nichols', 'grid', grid, True)


    # If argument was a singleton, turn it into a list
    if not getattr(sys_list, '__iter__', False):
        sys_list = (sys_list,)

    # Select a default range if none is provided
    if omega is None:
        omega = default_frequency_range(sys_list)

    for sys in sys_list:
        # Get the magnitude and phase of the system
        mag_tmp, phase_tmp, omega = sys.freqresp(omega)
        mag = np.squeeze(mag_tmp)
        phase = np.squeeze(phase_tmp)

        # Convert to Nichols-plot format (phase in degrees,
        # and magnitude in dB)
        x = unwrap(np.degrees(phase), 360)
        y = 20*np.log10(mag)

        # Generate the plot
        plt.plot(x, y)

    plt.xlabel('Phase (deg)')
    plt.ylabel('Magnitude (dB)')
    plt.title('Nichols Plot')

    # Mark the -180 point
    plt.plot([-180], [0], 'r+')

    # Add grid
    if grid:
        nichols_grid()


def nichols_grid(cl_mags=None, cl_phases=None, line_style='dotted'):
    """Nichols chart grid

    Plots a Nichols chart grid on the current axis, or creates a new chart
    if no plot already exists.

    Parameters
    ----------
    cl_mags : array-like (dB), optional
        Array of closed-loop magnitudes defining the iso-gain lines on a
        custom Nichols chart.
    cl_phases : array-like (degrees), optional
        Array of closed-loop phases defining the iso-phase lines on a custom
        Nichols chart. Must be in the range -360 < cl_phases < 0
    line_style : string, optional
        :doc:`Matplotlib linestyle \
            <matplotlib:gallery/lines_bars_and_markers/linestyles>`

    """
    # Default chart size
    ol_phase_min = -359.99
    ol_phase_max = 0.0
    ol_mag_min = -40.0
    ol_mag_max = default_ol_mag_max = 50.0

    # Find bounds of the current dataset, if there is one.
    if plt.gcf().gca().has_data():
        ol_phase_min, ol_phase_max, ol_mag_min, ol_mag_max = plt.axis()

    # M-circle magnitudes.
    if cl_mags is None:
        # Default chart magnitudes
        # The key set of magnitudes are always generated, since this
        # guarantees a recognizable Nichols chart grid.
        key_cl_mags = np.array([-40.0, -20.0, -12.0, -6.0, -3.0, -1.0, -0.5,
                                0.0, 0.25, 0.5, 1.0, 3.0, 6.0, 12.0])

        # Extend the range of magnitudes if necessary. The extended arange
        # will end up empty if no extension is required. Assumes that
        # closed-loop magnitudes are approximately aligned with open-loop
        # magnitudes beyond the value of np.min(key_cl_mags)
        cl_mag_step = -20.0  # dB
        extended_cl_mags = np.arange(np.min(key_cl_mags),
                                     ol_mag_min + cl_mag_step, cl_mag_step)
        cl_mags = np.concatenate((extended_cl_mags, key_cl_mags))

    # N-circle phases (should be in the range -360 to 0)
    if cl_phases is None:
        # Choose a reasonable set of default phases (denser if the open-loop
        # data is restricted to a relatively small range of phases).
        key_cl_phases = np.array([-0.25, -45.0, -90.0, -180.0, -270.0,
                                  -325.0, -359.75])
        if np.abs(ol_phase_max - ol_phase_min) < 90.0:
            other_cl_phases = np.arange(-10.0, -360.0, -10.0)
        else:
            other_cl_phases = np.arange(-10.0, -360.0, -20.0)
        cl_phases = np.concatenate((key_cl_phases, other_cl_phases))
    else:
        assert ((-360.0 < np.min(cl_phases)) and (np.max(cl_phases) < 0.0))

    # Find the M-contours
    m = m_circles(cl_mags, phase_min=np.min(cl_phases),
                  phase_max=np.max(cl_phases))
    m_mag = 20*np.log10(np.abs(m))
    m_phase = np.mod(np.degrees(np.angle(m)), -360.0)  # Unwrap

    # Find the N-contours
    n = n_circles(cl_phases, mag_min=np.min(cl_mags), mag_max=np.max(cl_mags))
    n_mag = 20*np.log10(np.abs(n))
    n_phase = np.mod(np.degrees(np.angle(n)), -360.0)  # Unwrap

    # Plot the contours behind other plot elements.
    # The "phase offset" is used to produce copies of the chart that cover
    # the entire range of the plotted data, starting from a base chart computed
    # over the range -360 < phase < 0. Given the range
    # the base chart is computed over, the phase offset should be 0
    # for -360 < ol_phase_min < 0.
    phase_offset_min = 360.0*np.ceil(ol_phase_min/360.0)
    phase_offset_max = 360.0*np.ceil(ol_phase_max/360.0) + 360.0
    phase_offsets = np.arange(phase_offset_min, phase_offset_max, 360.0)

    for phase_offset in phase_offsets:
        # Draw M and N contours
        plt.plot(m_phase + phase_offset, m_mag, color='lightgray',
                 linestyle=line_style, zorder=0)
        plt.plot(n_phase + phase_offset, n_mag, color='lightgray',
                 linestyle=line_style, zorder=0)

        # Add magnitude labels
        for x, y, m in zip(m_phase[:][-1] + phase_offset, m_mag[:][-1],
                           cl_mags):
            align = 'right' if m < 0.0 else 'left'
            plt.text(x, y, str(m) + ' dB', size='small', ha=align,
                     color='gray')

    # Fit axes to generated chart
    plt.axis([phase_offset_min - 360.0, phase_offset_max - 360.0,
              np.min(cl_mags), np.max([ol_mag_max, default_ol_mag_max])])

#
# Utility functions
#
# This section of the code contains some utility functions for
# generating Nichols plots
#


def closed_loop_contours(Gcl_mags, Gcl_phases):
    """Contours of the function Gcl = Gol/(1+Gol), where
    Gol is an open-loop transfer function, and Gcl is a corresponding
    closed-loop transfer function.

    Parameters
    ----------
    Gcl_mags : array-like
        Array of magnitudes of the contours
    Gcl_phases : array-like
        Array of phases in radians of the contours

    Returns
    -------
    contours : complex array
        Array of complex numbers corresponding to the contours.
    """
    # Compute the contours in Gcl-space. Since we're given closed-loop
    # magnitudes and phases, this is just a case of converting them into
    # a complex number.
    Gcl = Gcl_mags*np.exp(1.j*Gcl_phases)

    # Invert Gcl = Gol/(1+Gol) to map the contours into the open-loop space
    return Gcl/(1.0 - Gcl)


def m_circles(mags, phase_min=-359.75, phase_max=-0.25):
    """Constant-magnitude contours of the function Gcl = Gol/(1+Gol), where
    Gol is an open-loop transfer function, and Gcl is a corresponding
    closed-loop transfer function.

    Parameters
    ----------
    mags : array-like
        Array of magnitudes in dB of the M-circles
    phase_min : degrees
        Minimum phase in degrees of the N-circles
    phase_max : degrees
        Maximum phase in degrees of the N-circles

    Returns
    -------
    contours : complex array
        Array of complex numbers corresponding to the contours.
    """
    # Convert magnitudes and phase range into a grid suitable for
    # building contours
<<<<<<< HEAD
    phases = sp.radians(np.linspace(phase_min, phase_max, 2000))
    Gcl_mags, Gcl_phases = sp.meshgrid(10.0**(mags/20.0), phases)
=======
    phases = np.radians(np.linspace(phase_min, phase_max, 2000))
    Gcl_mags, Gcl_phases = np.meshgrid(10.0**(mags/20.0), phases)
>>>>>>> 6ede92ef
    return closed_loop_contours(Gcl_mags, Gcl_phases)


def n_circles(phases, mag_min=-40.0, mag_max=12.0):
    """Constant-phase contours of the function Gcl = Gol/(1+Gol), where
    Gol is an open-loop transfer function, and Gcl is a corresponding
    closed-loop transfer function.

    Parameters
    ----------
    phases : array-like
        Array of phases in degrees of the N-circles
    mag_min : dB
        Minimum magnitude in dB of the N-circles
    mag_max : dB
        Maximum magnitude in dB of the N-circles

    Returns
    -------
    contours : complex array
        Array of complex numbers corresponding to the contours.
    """
    # Convert phases and magnitude range into a grid suitable for
    # building contours
    mags = np.linspace(10**(mag_min/20.0), 10**(mag_max/20.0), 2000)
<<<<<<< HEAD
    Gcl_phases, Gcl_mags = sp.meshgrid(sp.radians(phases), mags)
=======
    Gcl_phases, Gcl_mags = np.meshgrid(np.radians(phases), mags)
>>>>>>> 6ede92ef
    return closed_loop_contours(Gcl_mags, Gcl_phases)


# Function aliases
nichols = nichols_plot<|MERGE_RESOLUTION|>--- conflicted
+++ resolved
@@ -273,13 +273,8 @@
     """
     # Convert magnitudes and phase range into a grid suitable for
     # building contours
-<<<<<<< HEAD
-    phases = sp.radians(np.linspace(phase_min, phase_max, 2000))
-    Gcl_mags, Gcl_phases = sp.meshgrid(10.0**(mags/20.0), phases)
-=======
     phases = np.radians(np.linspace(phase_min, phase_max, 2000))
     Gcl_mags, Gcl_phases = np.meshgrid(10.0**(mags/20.0), phases)
->>>>>>> 6ede92ef
     return closed_loop_contours(Gcl_mags, Gcl_phases)
 
 
@@ -305,11 +300,7 @@
     # Convert phases and magnitude range into a grid suitable for
     # building contours
     mags = np.linspace(10**(mag_min/20.0), 10**(mag_max/20.0), 2000)
-<<<<<<< HEAD
-    Gcl_phases, Gcl_mags = sp.meshgrid(sp.radians(phases), mags)
-=======
     Gcl_phases, Gcl_mags = np.meshgrid(np.radians(phases), mags)
->>>>>>> 6ede92ef
     return closed_loop_contours(Gcl_mags, Gcl_phases)
 
 
