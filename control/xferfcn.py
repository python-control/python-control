--- conflicted
+++ resolved
@@ -644,11 +644,7 @@
         if isinstance(other, (StateSpace, np.ndarray)):
             other = _convert_to_transfer_function(other)
         elif isinstance(other, (int, float, complex, np.number)):
-<<<<<<< HEAD
-            # Multiply by a scaled identify matrix (transfer function)
-=======
             # Multiply by a scaled identity matrix (transfer function)
->>>>>>> 9fa4aac4
             other = _convert_to_transfer_function(np.eye(self.ninputs) * other)
         if not isinstance(other, TransferFunction):
             return NotImplemented
@@ -698,11 +694,7 @@
 
         # Convert the second argument to a transfer function.
         if isinstance(other, (int, float, complex, np.number)):
-<<<<<<< HEAD
-            # Multiply by a scaled identify matrix (transfer function)
-=======
             # Multiply by a scaled identity matrix (transfer function)
->>>>>>> 9fa4aac4
             other = _convert_to_transfer_function(np.eye(self.noutputs) * other)
         else:
             other = _convert_to_transfer_function(other)
@@ -750,11 +742,7 @@
         """Divide two LTI objects."""
 
         if isinstance(other, (int, float, complex, np.number)):
-<<<<<<< HEAD
-            # Multiply by a scaled identify matrix (transfer function)
-=======
             # Multiply by a scaled identity matrix (transfer function)
->>>>>>> 9fa4aac4
             other = _convert_to_transfer_function(np.eye(self.ninputs) * other)
         else:
             other = _convert_to_transfer_function(other)
