--- conflicted
+++ resolved
@@ -55,14 +55,9 @@
 import numpy as np
 from numpy import angle, any, array, empty, finfo, insert, ndarray, ones, \
     polyadd, polymul, polyval, roots, sort, sqrt, zeros, squeeze, exp, pi, \
-<<<<<<< HEAD
     where, delete, real, poly, poly1d, nonzero
-import numpy as np
+import scipy as sp
 from numpy.polynomial.polynomial import polyfromroots
-=======
-    where, delete, real, poly, poly1d
-import scipy as sp
->>>>>>> 601b5815
 from scipy.signal import lti, tf2zpk, zpk2tf, cont2discrete
 from copy import deepcopy
 import warnings
