--- conflicted
+++ resolved
@@ -30,15 +30,9 @@
 function_docstring_hash = {
     control.append:                     '1bddbac0fe932755c85e9fb0bfb97d88',
     control.describing_function_plot:   '95f894706b1d3eeb3b854934596af09f',
-<<<<<<< HEAD
-    control.dlqe:                       'b5d3c71aa178c3dd716875890d5b9ad7',
-    control.dlqr:                       '896cfa651dbbd80e417635904d13c9d6',
-    control.lqe:                        '54760eff0f5e7a203fc759e0826224fa',
-=======
     control.dlqe:                       'f2e52e35692cf5ffe911684d41d284c9',
     control.dlqr:                       '56d7f3a452bc8d7a7256a52d9d1dcb37',
     control.lqe:                        'f0ba6cde8191cbc10f052096ffc3fcbb',
->>>>>>> d2f9a9c5
     control.lqr:                        'a3e0a85f781fc9c0f69a4b7da4f0bd22',
     control.margin:                     'f02b3034f5f1d44ce26f916cc3e51600',
     control.parallel:                   'bfc470aef75dbb923f9c6fb8bf3c9b43',
