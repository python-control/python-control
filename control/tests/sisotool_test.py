--- conflicted
+++ resolved
@@ -32,16 +32,9 @@
                                   initial_point_2, 4)
 
         # Check the step response before moving the point
-<<<<<<< HEAD
-        step_response_original = np.array([0.    , 0.0217, 0.1281, 0.3237, 0.5797, 0.8566, 1.116 , 1.3261, 1.4659, 1.526 ])
+        step_response_original = np.array(
+            [0.    , 0.0217, 0.1281, 0.3237, 0.5797, 0.8566, 1.116 , 1.3261, 1.4659, 1.526 ])
         assert_array_almost_equal(ax_step.lines[0].get_data()[1][:10],step_response_original)
-=======
-        step_response_original = np.array(
-            [0., 0.02233651, 0.13118374, 0.33078542, 0.5907113, 0.87041549,
-             1.13038536, 1.33851053, 1.47374666, 1.52757114])
-        assert_array_almost_equal(ax_step.lines[0].get_data()[1][:10],
-                                  step_response_original, 4)
->>>>>>> ce3a231e
 
         bode_plot_params = {
             'omega': None,
@@ -82,16 +75,9 @@
                                   bode_mag_moved, 4)
 
         # Check if the step response has changed
-<<<<<<< HEAD
-        step_response_moved = np.array([0.    , 0.0239, 0.161 , 0.4547, 0.8903, 1.407 , 1.9121, 2.2989, 2.4686, 2.353 ])
+        step_response_moved = np.array(
+            [0.    , 0.0239, 0.161 , 0.4547, 0.8903, 1.407 , 1.9121, 2.2989, 2.4686, 2.353 ])
         assert_array_almost_equal(ax_step.lines[0].get_data()[1][:10],step_response_moved)
-=======
-        step_response_moved = np.array(
-            [0., 0.02458187, 0.16529784, 0.46602716, 0.91012035, 1.43364313,
-             1.93996334, 2.3190105, 2.47041552, 2.32724853])
-        assert_array_almost_equal(ax_step.lines[0].get_data()[1][:10],
-                                  step_response_moved, 4)
->>>>>>> ce3a231e
 
 
 if __name__ == "__main__":
