--- conflicted
+++ resolved
@@ -872,7 +872,6 @@
                    r'+ 2.3 ' + expmul + ' 10^{-45}'
                    r'}' + suffix + '$$')
             self.assertEqual(H._repr_latex_(), ref)
-<<<<<<< HEAD
 
     def test_repr(self):
         """Test __repr__ printout."""
@@ -913,7 +912,6 @@
                     np.testing.assert_array_almost_equal(
                         H.den[p][m], H2.den[p][m])
             self.assertEqual(H.dt, H2.dt)
-=======
     
     def test_sample_system_prewarping(self): 
         """test that prewarping works when converting from cont to discrete time system"""
@@ -934,7 +932,7 @@
             evalfr(plant, wwarp*1j), 
             evalfr(plant_d_warped, np.exp(wwarp*1j*Ts)), 
             decimal=4)
->>>>>>> 8366806b
+
 
 if __name__ == "__main__":
     unittest.main()