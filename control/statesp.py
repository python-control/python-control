"""statesp.py

State space representation and functions.

This file contains the StateSpace class, which is used to represent linear
systems in state space.  This is the primary representation for the
python-control library.

"""

# Python 3 compatibility (needs to go here)
from __future__ import print_function

"""Copyright (c) 2010 by California Institute of Technology
All rights reserved.

Redistribution and use in source and binary forms, with or without
modification, are permitted provided that the following conditions
are met:

1. Redistributions of source code must retain the above copyright
   notice, this list of conditions and the following disclaimer.

2. Redistributions in binary form must reproduce the above copyright
   notice, this list of conditions and the following disclaimer in the
   documentation and/or other materials provided with the distribution.

3. Neither the name of the California Institute of Technology nor
   the names of its contributors may be used to endorse or promote
   products derived from this software without specific prior
   written permission.

THIS SOFTWARE IS PROVIDED BY THE COPYRIGHT HOLDERS AND CONTRIBUTORS
"AS IS" AND ANY EXPRESS OR IMPLIED WARRANTIES, INCLUDING, BUT NOT
LIMITED TO, THE IMPLIED WARRANTIES OF MERCHANTABILITY AND FITNESS
FOR A PARTICULAR PURPOSE ARE DISCLAIMED.  IN NO EVENT SHALL CALTECH
OR THE CONTRIBUTORS BE LIABLE FOR ANY DIRECT, INDIRECT, INCIDENTAL,
SPECIAL, EXEMPLARY, OR CONSEQUENTIAL DAMAGES (INCLUDING, BUT NOT
LIMITED TO, PROCUREMENT OF SUBSTITUTE GOODS OR SERVICES; LOSS OF
USE, DATA, OR PROFITS; OR BUSINESS INTERRUPTION) HOWEVER CAUSED AND
ON ANY THEORY OF LIABILITY, WHETHER IN CONTRACT, STRICT LIABILITY,
OR TORT (INCLUDING NEGLIGENCE OR OTHERWISE) ARISING IN ANY WAY OUT
OF THE USE OF THIS SOFTWARE, EVEN IF ADVISED OF THE POSSIBILITY OF
SUCH DAMAGE.

Author: Richard M. Murray
Date: 24 May 09
Revised: Kevin K. Chen, Dec 10

$Id$
"""

import numpy as np
from numpy import all, angle, any, array, asarray, concatenate, cos, delete, \
    dot, empty, exp, eye, matrix, ones, pi, poly, poly1d, roots, shape, sin, \
    zeros, squeeze
from numpy.random import rand, randn
from numpy.linalg import solve, eigvals, matrix_rank
from numpy.linalg.linalg import LinAlgError
from scipy.signal import lti, cont2discrete
# from exceptions import Exception
import warnings
from .lti import LTI, timebase, timebaseEqual, isdtime
from .xferfcn import _convertToTransferFunction
from copy import deepcopy

__all__ = ['StateSpace', 'ss', 'rss', 'drss', 'tf2ss', 'ssdata']

class StateSpace(LTI):
    """A class for representing state-space models

    The StateSpace class is used to represent state-space realizations of linear
    time-invariant (LTI) systems:

        dx/dt = A x + B u
            y = C x + D u

    where u is the input, y is the output, and x is the state.

    The main data members are the A, B, C, and D matrices.  The class also
    keeps track of the number of states (i.e., the size of A).

    Discrete-time state space system are implemented by using the 'dt' instance
    variable and setting it to the sampling period.  If 'dt' is not None,
    then it must match whenever two state space systems are combined.
    Setting dt = 0 specifies a continuous system, while leaving dt = None
    means the system timebase is not specified.  If 'dt' is set to True, the
    system will be treated as a discrete time system with unspecified
    sampling time.

    """

    def __init__(self, *args):
        """Construct a state space object.

        The default constructor is StateSpace(A, B, C, D), where A, B, C, D are
        matrices or equivalent objects.  To call the copy constructor, call
        StateSpace(sys), where sys is a StateSpace object.

        """

        if len(args) == 4:
            # The user provided A, B, C, and D matrices.
            (A, B, C, D) = args
            dt = None;
        elif len(args) == 5:
            # Discrete time system
            (A, B, C, D, dt) = args
        elif len(args) == 1:
            # Use the copy constructor.
            if not isinstance(args[0], StateSpace):
                raise TypeError("The one-argument constructor can only take in \
a StateSpace object.  Recived %s." % type(args[0]))
            A = args[0].A
            B = args[0].B
            C = args[0].C
            D = args[0].D
            try:
                dt = args[0].dt
            except NameError:
                dt = None;
        else:
            raise ValueError("Needs 1 or 4 arguments; received %i." % len(args))

<<<<<<< HEAD
        A, B, C, D = [matrix(M) for M in (A, B, C, D)]

        # TODO: use super here?
        LTI.__init__(self, inputs=D.shape[1], outputs=D.shape[0], dt=dt)
=======
        # Here we're going to convert inputs to matrices, if the user gave a
        # non-matrix type.
        A, B, C, D = map(matrix, [A, B, C, D])

        LTI.__init__(self, B.shape[1], C.shape[0], dt)
>>>>>>> 71fef4b9
        self.A = A
        self.B = B
        self.C = C
        self.D = D

        self.states = A.shape[1]

        if 0 == self.states:
            # static gain
            # matrix's default "empty" shape is 1x0
            A.shape = (0,0)
            B.shape = (0,self.inputs)
            C.shape = (self.outputs,0)

        # Check that the matrix sizes are consistent.
        if self.states != A.shape[0]:
            raise ValueError("A must be square.")
        if self.states != B.shape[0]:
            raise ValueError("A and B must have the same number of rows.")
        if self.states != C.shape[1]:
            raise ValueError("A and C must have the same number of columns.")
        if self.inputs != B.shape[1]:
            raise ValueError("B and D must have the same number of columns.")
        if self.outputs != C.shape[0]:
            raise ValueError("C and D must have the same number of rows.")

        # Check for states that don't do anything, and remove them.
        self._remove_useless_states()

    def _remove_useless_states(self):
        """Check for states that don't do anything, and remove them.

        Scan the A, B, and C matrices for rows or columns of zeros.  If the
        zeros are such that a particular state has no effect on the input-output
        dynamics, then remove that state from the A, B, and C matrices.

        """

        # Indices of useless states.
        useless = []

        # Search for useless states.
        for i in range(self.states):
            if (all(self.A[i, :] == zeros((1, self.states))) and
                all(self.B[i, :] == zeros((1, self.inputs)))):
                useless.append(i)
                # To avoid duplucate indices in useless, jump to the next
                # iteration.
                continue
            if (all(self.A[:, i] == zeros((self.states, 1))) and
                all(self.C[:, i] == zeros((self.outputs, 1)))):
                useless.append(i)

        # Remove the useless states.
        self.A = delete(self.A, useless, 0)
        self.A = delete(self.A, useless, 1)
        self.B = delete(self.B, useless, 0)
        self.C = delete(self.C, useless, 1)

        self.states = self.A.shape[0]
        self.inputs = self.B.shape[1]
        self.outputs = self.C.shape[0]

    def __str__(self):
        """String representation of the state space."""

        str =  "A = " + self.A.__str__() + "\n\n"
        str += "B = " + self.B.__str__() + "\n\n"
        str += "C = " + self.C.__str__() + "\n\n"
        str += "D = " + self.D.__str__() + "\n"
        #! TODO: replace with standard calls to lti functions
        if (type(self.dt) == bool and self.dt == True):
            str += "\ndt unspecified\n"
        elif (not (self.dt is None) and type(self.dt) != bool and self.dt > 0):
            str += "\ndt = " + self.dt.__str__() + "\n"
        return str

    # represent as string, makes display work for IPython
    __repr__ = __str__

    # Negation of a system
    def __neg__(self):
        """Negate a state space system."""

        return StateSpace(self.A, self.B, -self.C, -self.D, self.dt)

    # Addition of two state space systems (parallel interconnection)
    def __add__(self, other):
        """Add two LTI systems (parallel connection)."""

        # Check for a couple of special cases
        if (isinstance(other, (int, float, complex))):
            # Just adding a scalar; put it in the D matrix
            A, B, C = self.A, self.B, self.C;
            D = self.D + other;
            dt = self.dt
        else:
            other = _convertToStateSpace(other)

            # Check to make sure the dimensions are OK
            if ((self.inputs != other.inputs) or
                    (self.outputs != other.outputs)):
                raise ValueError("Systems have different shapes.")

            # Figure out the sampling time to use
            if (self.dt == None and other.dt != None):
                dt = other.dt       # use dt from second argument
            elif (other.dt == None and self.dt != None) or \
                    (timebaseEqual(self, other)):
                dt = self.dt        # use dt from first argument
            else:
                raise ValueError("Systems have different sampling times")

            # Concatenate the various arrays
            A = concatenate((
                concatenate((self.A, zeros((self.A.shape[0],
                                           other.A.shape[-1]))),axis=1),
                concatenate((zeros((other.A.shape[0], self.A.shape[-1])),
                                other.A),axis=1)
                            ),axis=0)
            B = concatenate((self.B, other.B), axis=0)
            C = concatenate((self.C, other.C), axis=1)
            D = self.D + other.D

        return StateSpace(A, B, C, D, dt)

    # Right addition - just switch the arguments
    def __radd__(self, other):
        """Right add two LTI systems (parallel connection)."""

        return self + other

    # Subtraction of two state space systems (parallel interconnection)
    def __sub__(self, other):
        """Subtract two LTI systems."""

        return self + (-other)

    def __rsub__(self, other):
        """Right subtract two LTI systems."""

        return other + (-self)

    # Multiplication of two state space systems (series interconnection)
    def __mul__(self, other):
        """Multiply two LTI objects (serial connection)."""

        # Check for a couple of special cases
        if isinstance(other, (int, float, complex)):
            # Just multiplying by a scalar; change the output
            A, B = self.A, self.B
            C = self.C * other
            D = self.D * other
            dt = self.dt
        else:
            other = _convertToStateSpace(other)

            # Check to make sure the dimensions are OK
            if self.inputs != other.outputs:
                raise ValueError("C = A * B: A has %i column(s) (input(s)), \
but B has %i row(s)\n(output(s))." % (self.inputs, other.outputs))

            # Figure out the sampling time to use
            if (self.dt == None and other.dt != None):
                dt = other.dt       # use dt from second argument
            elif (other.dt == None and self.dt != None) or \
                    (timebaseEqual(self, other)):
                dt = self.dt        # use dt from first argument
            else:
                raise ValueError("Systems have different sampling times")

            # Concatenate the various arrays
            A = concatenate(
                (concatenate((other.A, zeros((other.A.shape[0], self.A.shape[1]))),
                 axis=1),
                concatenate((self.B * other.C, self.A), axis=1)), axis=0)
            B = concatenate((other.B, self.B * other.D), axis=0)
            C = concatenate((self.D * other.C, self.C),axis=1)
            D = self.D * other.D

        return StateSpace(A, B, C, D, dt)

    # Right multiplication of two state space systems (series interconnection)
    # Just need to convert LH argument to a state space object
    # TODO: __rmul__ only works for special cases (??)
    def __rmul__(self, other):
        """Right multiply two LTI objects (serial connection)."""

        # Check for a couple of special cases
        if isinstance(other, (int, float, complex)):
            # Just multiplying by a scalar; change the input
            A, C = self.A, self.C;
            B = self.B * other;
            D = self.D * other;
            return StateSpace(A, B, C, D, self.dt)

        # is lti, and convertible?
        if isinstance(other, LTI):
            return _convertToStateSpace(other) * self

        # try to treat this as a matrix
        try:
            X = matrix(other)
            C = X * self.C
            D = X * self.D
            return StateSpace(self.A, self.B, C, D, self.dt)

        except Exception as e:
            print(e)
            pass
        raise TypeError("can't interconnect systems")

    # TODO: __div__ and __rdiv__ are not written yet.
    def __div__(self, other):
        """Divide two LTI systems."""

        raise NotImplementedError("StateSpace.__div__ is not implemented yet.")

    def __rdiv__(self, other):
        """Right divide two LTI systems."""

        raise NotImplementedError("StateSpace.__rdiv__ is not implemented yet.")

    # TODO: add discrete time check
    def evalfr(self, omega):
        """Evaluate a SS system's transfer function at a single frequency.

        self.evalfr(omega) returns the value of the transfer function matrix with
        input value s = i * omega.

        """
        # Figure out the point to evaluate the transfer function
        if isdtime(self, strict=True):
            dt = timebase(self)
            s = exp(1.j * omega * dt)
            if (omega * dt > pi):
                warnings.warn("evalfr: frequency evaluation above Nyquist frequency")
        else:
            s = omega * 1.j

        return self.horner(s)

    def horner(self, s):
        '''Evaluate the systems's transfer function for a complex variable

        Returns a matrix of values evaluated at complex variable s.
        '''
        resp = self.C * solve(s * eye(self.states) - self.A,
                              self.B) + self.D
        return array(resp)

    # Method for generating the frequency response of the system
    def freqresp(self, omega):
        """Evaluate the system's transfer func. at a list of ang. frequencies.

        mag, phase, omega = self.freqresp(omega)

        reports the value of the magnitude, phase, and angular frequency of the
        system's transfer function matrix evaluated at s = i * omega, where
        omega is a list of angular frequencies, and is a sorted version of the
        input omega.

        """
        # when evaluating at many frequencies, much faster to convert to
        # transfer function first and then evaluate, than to solve an
        # n-dimensional linear system at each frequency
        tf = _convertToTransferFunction(self)
        return tf.freqresp(omega)

    # Compute poles and zeros
    def pole(self):
        """Compute the poles of a state space system."""

        return eigvals(self.A) if self.states else np.array([])

    def zero(self):
        """Compute the zeros of a state space system."""

        if self.inputs > 1 or self.outputs > 1:
            raise NotImplementedError("StateSpace.zeros is currently \
implemented only for SISO systems.")

        den = poly1d(poly(self.A))
        # Compute the numerator based on zeros
        #! TODO: This is currently limited to SISO systems
        num = poly1d(poly(self.A - dot(self.B, self.C)) + ((self.D[0, 0] - 1) *
            den))

        return roots(num)

    # Feedback around a state space system
    def feedback(self, other=1, sign=-1):
        """Feedback interconnection between two LTI systems."""

        other = _convertToStateSpace(other)

        # Check to make sure the dimensions are OK
        if ((self.inputs != other.outputs) or (self.outputs != other.inputs)):
                raise ValueError("State space systems don't have compatible \
inputs/outputs for feedback.")

        # Figure out the sampling time to use
        if (self.dt == None and other.dt != None):
            dt = other.dt       # use dt from second argument
        elif (other.dt == None and self.dt != None) or \
                timebaseEqual(self, other):
            dt = self.dt        # use dt from first argument
        else:
            raise ValueError("Systems have different sampling times")

        A1 = self.A
        B1 = self.B
        C1 = self.C
        D1 = self.D
        A2 = other.A
        B2 = other.B
        C2 = other.C
        D2 = other.D

        F = eye(self.inputs) - sign * D2 * D1
        if matrix_rank(F) != self.inputs:
            raise ValueError("I - sign * D2 * D1 is singular to working precision.")

        # Precompute F\D2 and F\C2 (E = inv(F))
        # We can solve two linear systems in one pass, since the
        # coefficients matrix F is the same. Thus, we perform the LU
        # decomposition (cubic runtime complexity) of F only once!
        # The remaining back substitutions are only quadratic in runtime.
        E_D2_C2 = solve(F, concatenate((D2, C2), axis=1))
        E_D2 = E_D2_C2[:, :other.inputs]
        E_C2 = E_D2_C2[:, other.inputs:]

        T1 = eye(self.outputs) + sign * D1 * E_D2
        T2 = eye(self.inputs) + sign * E_D2 * D1

        A = concatenate(
            (concatenate(
                (A1 + sign * B1 * E_D2 * C1, sign * B1 * E_C2), axis=1),
            concatenate(
                (B2 * T1 * C1, A2 + sign * B2 * D1 * E_C2), axis=1)),
            axis=0)
        B = concatenate((B1 * T2, B2 * D1 * T2), axis=0)
        C = concatenate((T1 * C1, sign * D1 * E_C2), axis=1)
        D = D1 * T2

        return StateSpace(A, B, C, D, dt)

    def minreal(self, tol=0.0):
        """Calculate a minimal realization, removes unobservable and
        uncontrollable states"""
        if self.states:
            try:
                from slycot import tb01pd
                B = empty((self.states, max(self.inputs, self.outputs)))
                B[:,:self.inputs] = self.B
                C = empty((max(self.outputs, self.inputs), self.states))
                C[:self.outputs,:] = self.C
                A, B, C, nr = tb01pd(self.states, self.inputs, self.outputs,
                                     self.A, B, C, tol=tol)
                return StateSpace(A[:nr,:nr], B[:nr,:self.inputs],
                                  C[:self.outputs,:nr], self.D)
            except ImportError:
                raise TypeError("minreal requires slycot tb01pd")
        else:
            return StateSpace(self)


    # TODO: add discrete time check
    def returnScipySignalLTI(self):
        """Return a list of a list of scipy.signal.lti objects.

        For instance,

        >>> out = ssobject.returnScipySignalLTI()
        >>> out[3][5]

        is a signal.scipy.lti object corresponding to the transfer function from
        the 6th input to the 4th output."""

        # Preallocate the output.
        out = [[[] for j in range(self.inputs)] for i in range(self.outputs)]

        for i in range(self.outputs):
            for j in range(self.inputs):
                out[i][j] = lti(asarray(self.A), asarray(self.B[:, j]),
                                asarray(self.C[i, :]), asarray(self.D[i, j]))

        return out

    def append(self, other):
        """Append a second model to the present model. The second
        model is converted to state-space if necessary, inputs and
        outputs are appended and their order is preserved"""
        if not isinstance(other, StateSpace):
            other = _convertToStateSpace(other)

        if self.dt != other.dt:
            raise ValueError("Systems must have the same time step")

        n = self.states + other.states
        m = self.inputs + other.inputs
        p = self.outputs + other.outputs
        A = zeros( (n, n) )
        B = zeros( (n, m) )
        C = zeros( (p, n) )
        D = zeros( (p, m) )
        A[:self.states,:self.states] = self.A
        A[self.states:,self.states:] = other.A
        B[:self.states,:self.inputs] = self.B
        B[self.states:,self.inputs:] = other.B
        C[:self.outputs,:self.states] = self.C
        C[self.outputs:,self.states:] = other.C
        D[:self.outputs,:self.inputs] = self.D
        D[self.outputs:,self.inputs:] = other.D
        return StateSpace(A, B, C, D, self.dt)

    def __getitem__(self, indices):
        """Array style acces"""
        if len(indices) != 2:
            raise IOError('must provide indices of length 2 for state space')
        i = indices[0]
        j = indices[1]
        return StateSpace(self.A,
                self.B[:,j],
                self.C[i,:],
                self.D[i,j], self.dt)

    def sample(self, Ts, method='zoh', alpha=None):
        """Convert a continuous time system to discrete time

        Creates a discrete-time system from a continuous-time system by
        sampling.  Multiple methods of conversion are supported.

        Parameters
        ----------
        Ts : float
            Sampling period
        method :  {"gbt", "bilinear", "euler", "backward_diff", "zoh"}
            Which method to use:

               * gbt: generalized bilinear transformation
               * bilinear: Tustin's approximation ("gbt" with alpha=0.5)
               * euler: Euler (or forward differencing) method ("gbt" with alpha=0)
               * backward_diff: Backwards differencing ("gbt" with alpha=1.0)
               * zoh: zero-order hold (default)

        alpha : float within [0, 1]
            The generalized bilinear transformation weighting parameter, which
            should only be specified with method="gbt", and is ignored otherwise

        Returns
        -------
        sysd : StateSpace system
            Discrete time system, with sampling rate Ts

        Notes
        -----
        Uses the command 'cont2discrete' from scipy.signal

        Examples
        --------
        >>> sys = StateSpace(0, 1, 1, 0)
        >>> sysd = sys.sample(0.5, method='bilinear')

        """
        if not self.isctime():
            raise ValueError("System must be continuous time system")

        sys = (self.A, self.B, self.C, self.D)
        Ad, Bd, C, D, dt = cont2discrete(sys, Ts, method, alpha)
        return StateSpace(Ad, Bd, C, D, dt)

    def dcgain(self):
        """Return the zero-frequency gain

        The zero-frequency gain of a state-space system is given by:

        .. math: G(0) = - C A^{-1} B + D

        Returns
        -------
        gain : ndarray
            The zero-frequency gain, or np.nan if the system has a pole
            at the origin
        """
        try:
            gain = np.asarray(self.D -
                              self.C.dot(np.linalg.solve(self.A, self.B)))
        except LinAlgError:
            # zero eigenvalue: singular matrix
            return np.nan
        return np.squeeze(gain)


# TODO: add discrete time check
def _convertToStateSpace(sys, **kw):
    """Convert a system to state space form (if needed).

    If sys is already a state space, then it is returned.  If sys is a transfer
    function object, then it is converted to a state space and returned.  If sys
    is a scalar, then the number of inputs and outputs can be specified
    manually, as in:

    >>> sys = _convertToStateSpace(3.) # Assumes inputs = outputs = 1
    >>> sys = _convertToStateSpace(1., inputs=3, outputs=2)

    In the latter example, A = B = C = 0 and D = [[1., 1., 1.]
                                                  [1., 1., 1.]].

    """

    from .xferfcn import TransferFunction
    if isinstance(sys, StateSpace):
        if len(kw):
            raise TypeError("If sys is a StateSpace, _convertToStateSpace \
cannot take keywords.")

        # Already a state space system; just return it
        return sys
    elif isinstance(sys, TransferFunction):
        try:
            from slycot import td04ad
            if len(kw):
                raise TypeError("If sys is a TransferFunction, _convertToStateSpace \
    cannot take keywords.")

            # Change the numerator and denominator arrays so that the transfer
            # function matrix has a common denominator.
            num, den = sys._common_den()
            # Make a list of the orders of the denominator polynomials.
            index = [len(den) - 1 for i in range(sys.outputs)]
            # Repeat the common denominator along the rows.
            den = array([den for i in range(sys.outputs)])
            #! TODO: transfer function to state space conversion is still buggy!
            #print num
            #print shape(num)
            ssout = td04ad('R',sys.inputs, sys.outputs, index, den, num,tol=0.0)

            states = ssout[0]
            return StateSpace(ssout[1][:states, :states],
                ssout[2][:states, :sys.inputs],
                ssout[3][:sys.outputs, :states],
                ssout[4], sys.dt)
        except ImportError:
            # TODO: do we want to squeeze first and check dimenations?
            # I think this will fail if num and den aren't 1-D after
            # the squeeze
            lti_sys = lti(squeeze(sys.num), squeeze(sys.den))
            return StateSpace(lti_sys.A, lti_sys.B, lti_sys.C, lti_sys.D,
                              sys.dt)

    elif isinstance(sys, (int, float, complex)):
        if "inputs" in kw:
            inputs = kw["inputs"]
        else:
            inputs = 1
        if "outputs" in kw:
            outputs = kw["outputs"]
        else:
            outputs = 1

        # Generate a simple state space system of the desired dimension
        # The following Doesn't work due to inconsistencies in ltisys:
        #   return StateSpace([[]], [[]], [[]], eye(outputs, inputs))
        return StateSpace(0., zeros((1, inputs)), zeros((outputs, 1)),
            sys * ones((outputs, inputs)))

    # If this is a matrix, try to create a constant feedthrough
    try:
        D = matrix(sys)
        outputs, inputs = D.shape

        return StateSpace(0., zeros((1, inputs)), zeros((outputs, 1)), D)
    except Exception(e):
        print("Failure to assume argument is matrix-like in" \
            " _convertToStateSpace, result %s" % e)

    raise TypeError("Can't convert given type to StateSpace system.")

# TODO: add discrete time option
def _rss_generate(states, inputs, outputs, type):
    """Generate a random state space.

    This does the actual random state space generation expected from rss and
    drss.  type is 'c' for continuous systems and 'd' for discrete systems.

    """

    # Probability of repeating a previous root.
    pRepeat = 0.05
    # Probability of choosing a real root.  Note that when choosing a complex
    # root, the conjugate gets chosen as well.  So the expected proportion of
    # real roots is pReal / (pReal + 2 * (1 - pReal)).
    pReal = 0.6
    # Probability that an element in B or C will not be masked out.
    pBCmask = 0.8
    # Probability that an element in D will not be masked out.
    pDmask = 0.3
    # Probability that D = 0.
    pDzero = 0.5

    # Check for valid input arguments.
    if states < 1 or states % 1:
        raise ValueError("states must be a positive integer.  states = %g." %
            states)
    if inputs < 1 or inputs % 1:
        raise ValueError("inputs must be a positive integer.  inputs = %g." %
            inputs)
    if outputs < 1 or outputs % 1:
        raise ValueError("outputs must be a positive integer.  outputs = %g." %
            outputs)

    # Make some poles for A.  Preallocate a complex array.
    poles = zeros(states) + zeros(states) * 0.j
    i = 0

    while i < states:
        if rand() < pRepeat and i != 0 and i != states - 1:
            # Small chance of copying poles, if we're not at the first or last
            # element.
            if poles[i-1].imag == 0:
                # Copy previous real pole.
                poles[i] = poles[i-1]
                i += 1
            else:
                # Copy previous complex conjugate pair of poles.
                poles[i:i+2] = poles[i-2:i]
                i += 2
        elif rand() < pReal or i == states - 1:
            # No-oscillation pole.
            if type == 'c':
                poles[i] = -exp(randn()) + 0.j
            elif type == 'd':
                poles[i] = 2. * rand() - 1.
            i += 1
        else:
            # Complex conjugate pair of oscillating poles.
            if type == 'c':
                poles[i] = complex(-exp(randn()), 3. * exp(randn()))
            elif type == 'd':
                mag = rand()
                phase = 2. * pi * rand()
                poles[i] = complex(mag * cos(phase),
                    mag * sin(phase))
            poles[i+1] = complex(poles[i].real, -poles[i].imag)
            i += 2

    # Now put the poles in A as real blocks on the diagonal.
    A = zeros((states, states))
    i = 0
    while i < states:
        if poles[i].imag == 0:
            A[i, i] = poles[i].real
            i += 1
        else:
            A[i, i] = A[i+1, i+1] = poles[i].real
            A[i, i+1] = poles[i].imag
            A[i+1, i] = -poles[i].imag
            i += 2
    # Finally, apply a transformation so that A is not block-diagonal.
    while True:
        T = randn(states, states)
        try:
            A = dot(solve(T, A), T) # A = T \ A * T
            break
        except LinAlgError:
            # In the unlikely event that T is rank-deficient, iterate again.
            pass

    # Make the remaining matrices.
    B = randn(states, inputs)
    C = randn(outputs, states)
    D = randn(outputs, inputs)

    # Make masks to zero out some of the elements.
    while True:
        Bmask = rand(states, inputs) < pBCmask
        if any(Bmask): # Retry if we get all zeros.
            break
    while True:
        Cmask = rand(outputs, states) < pBCmask
        if any(Cmask): # Retry if we get all zeros.
            break
    if rand() < pDzero:
        Dmask = zeros((outputs, inputs))
    else:
        Dmask = rand(outputs, inputs) < pDmask

    # Apply masks.
    B = B * Bmask
    C = C * Cmask
    D = D * Dmask

    return StateSpace(A, B, C, D)

# Convert a MIMO system to a SISO system
# TODO: add discrete time check
def _mimo2siso(sys, input, output, warn_conversion=False):
    #pylint: disable=W0622
    """
    Convert a MIMO system to a SISO system. (Convert a system with multiple
    inputs and/or outputs, to a system with a single input and output.)

    The input and output that are used in the SISO system can be selected
    with the parameters ``input`` and ``output``. All other inputs are set
    to 0, all other outputs are ignored.

    If ``sys`` is already a SISO system, it will be returned unaltered.

    Parameters
    ----------
    sys: StateSpace
        Linear (MIMO) system that should be converted.
    input: int
        Index of the input that will become the SISO system's only input.
    output: int
        Index of the output that will become the SISO system's only output.
    warn_conversion: bool
        If True: print a warning message when sys is a MIMO system.
        Warn that a conversion will take place.

    Returns:

    sys: StateSpace
        The converted (SISO) system.
    """
    if not (isinstance(input, int) and isinstance(output, int)):
        raise TypeError("Parameters ``input`` and ``output`` must both "
                        "be integer numbers.")
    if not (0 <= input < sys.inputs):
        raise ValueError("Selected input does not exist. "
                         "Selected input: {sel}, "
                         "number of system inputs: {ext}."
                         .format(sel=input, ext=sys.inputs))
    if not (0 <= output < sys.outputs):
        raise ValueError("Selected output does not exist. "
                         "Selected output: {sel}, "
                         "number of system outputs: {ext}."
                         .format(sel=output, ext=sys.outputs))
    #Convert sys to SISO if necessary
    if sys.inputs > 1 or sys.outputs > 1:
        if warn_conversion:
            warnings.warn("Converting MIMO system to SISO system. "
                          "Only input {i} and output {o} are used."
                          .format(i=input, o=output))
        # $X = A*X + B*U
        #  Y = C*X + D*U
        new_B = sys.B[:, input]
        new_C = sys.C[output, :]
        new_D = sys.D[output, input]
        sys = StateSpace(sys.A, new_B, new_C, new_D, sys.dt)

    return sys

def _mimo2simo(sys, input, warn_conversion=False):
    #pylint: disable=W0622
    """
    Convert a MIMO system to a SIMO system. (Convert a system with multiple
    inputs and/or outputs, to a system with a single input but possibly
    multiple outputs.)

    The input that is used in the SIMO system can be selected with the
    parameter ``input``. All other inputs are set to 0, all other
    outputs are ignored.

    If ``sys`` is already a SIMO system, it will be returned unaltered.

    Parameters
    ----------
    sys: StateSpace
        Linear (MIMO) system that should be converted.
    input: int
        Index of the input that will become the SIMO system's only input.
    warn_conversion: bool
        If True: print a warning message when sys is a MIMO system.
        Warn that a conversion will take place.

    Returns:
    --------
    sys: StateSpace
        The converted (SIMO) system.
    """
    if not (isinstance(input, int)):
        raise TypeError("Parameter ``input`` be an integer number.")
    if not (0 <= input < sys.inputs):
        raise ValueError("Selected input does not exist. "
                         "Selected input: {sel}, "
                         "number of system inputs: {ext}."
                         .format(sel=input, ext=sys.inputs))
    #Convert sys to SISO if necessary
    if sys.inputs > 1:
        if warn_conversion:
            warnings.warn("Converting MIMO system to SIMO system. "
                          "Only input {i} is used."
                          .format(i=input))
        # $X = A*X + B*U
        #  Y = C*X + D*U
        new_B = sys.B[:, input]
        new_D = sys.D[:, input]
        sys = StateSpace(sys.A, new_B, sys.C, new_D, sys.dt)

    return sys

def ss(*args):
    """
    Create a state space system.

    The function accepts either 1, 4 or 5 parameters:

    ``ss(sys)``
        Convert a linear system into space system form. Always creates a
        new system, even if sys is already a StateSpace object.

    ``ss(A, B, C, D)``
        Create a state space system from the matrices of its state and
        output equations:

        .. math::
            \dot x = A \cdot x + B \cdot u

            y = C \cdot x + D \cdot u

    ``ss(A, B, C, D, dt)``
        Create a discrete-time state space system from the matrices of
        its state and output equations:

        .. math::
            x[k+1] = A \cdot x[k] + B \cdot u[k]

            y[k] = C \cdot x[k] + D \cdot u[ki]

        The matrices can be given as *array like* data types or strings.
        Everything that the constructor of :class:`numpy.matrix` accepts is
        permissible here too.

    Parameters
    ----------
    sys: StateSpace or TransferFunction
        A linear system
    A: array_like or string
        System matrix
    B: array_like or string
        Control matrix
    C: array_like or string
        Output matrix
    D: array_like or string
        Feed forward matrix
    dt: If present, specifies the sampling period and a discrete time
        system is created

    Returns
    -------
    out: :class:`StateSpace`
        The new linear system

    Raises
    ------
    ValueError
        if matrix sizes are not self-consistent

    See Also
    --------
    tf
    ss2tf
    tf2ss

    Examples
    --------
    >>> # Create a StateSpace object from four "matrices".
    >>> sys1 = ss("1. -2; 3. -4", "5.; 7", "6. 8", "9.")

    >>> # Convert a TransferFunction to a StateSpace object.
    >>> sys_tf = tf([2.], [1., 3])
    >>> sys2 = ss(sys_tf)

    """

    if len(args) == 4 or len(args) == 5:
        return StateSpace(*args)
    elif len(args) == 1:
        from .xferfcn import TransferFunction
        sys = args[0]
        if isinstance(sys, StateSpace):
            return deepcopy(sys)
        elif isinstance(sys, TransferFunction):
            return tf2ss(sys)
        else:
            raise TypeError("ss(sys): sys must be a StateSpace or \
TransferFunction object.  It is %s." % type(sys))
    else:
        raise ValueError("Needs 1 or 4 arguments; received %i." % len(args))

def tf2ss(*args):
    """
    Transform a transfer function to a state space system.

    The function accepts either 1 or 2 parameters:

    ``tf2ss(sys)``
        Convert a linear system into transfer function form. Always creates
        a new system, even if sys is already a TransferFunction object.

    ``tf2ss(num, den)``
        Create a transfer function system from its numerator and denominator
        polynomial coefficients.

        For details see: :func:`tf`

    Parameters
    ----------
    sys: LTI (StateSpace or TransferFunction)
        A linear system
    num: array_like, or list of list of array_like
        Polynomial coefficients of the numerator
    den: array_like, or list of list of array_like
        Polynomial coefficients of the denominator

    Returns
    -------
    out: StateSpace
        New linear system in state space form

    Raises
    ------
    ValueError
        if `num` and `den` have invalid or unequal dimensions, or if an
        invalid number of arguments is passed in
    TypeError
        if `num` or `den` are of incorrect type, or if sys is not a
        TransferFunction object

    See Also
    --------
    ss
    tf
    ss2tf

    Examples
    --------
    >>> num = [[[1., 2.], [3., 4.]], [[5., 6.], [7., 8.]]]
    >>> den = [[[9., 8., 7.], [6., 5., 4.]], [[3., 2., 1.], [-1., -2., -3.]]]
    >>> sys1 = tf2ss(num, den)

    >>> sys_tf = tf(num, den)
    >>> sys2 = tf2ss(sys_tf)

    """

    from .xferfcn import TransferFunction
    if len(args) == 2 or len(args) == 3:
        # Assume we were given the num, den
        return _convertToStateSpace(TransferFunction(*args))

    elif len(args) == 1:
        sys = args[0]
        if not isinstance(sys, TransferFunction):
            raise TypeError("tf2ss(sys): sys must be a TransferFunction \
object.")
        return _convertToStateSpace(sys)
    else:
        raise ValueError("Needs 1 or 2 arguments; received %i." % len(args))

def rss(states=1, outputs=1, inputs=1):
    """
    Create a stable **continuous** random state space object.

    Parameters
    ----------
    states: integer
        Number of state variables
    inputs: integer
        Number of system inputs
    outputs: integer
        Number of system outputs

    Returns
    -------
    sys: StateSpace
        The randomly created linear system

    Raises
    ------
    ValueError
        if any input is not a positive integer

    See Also
    --------
    drss

    Notes
    -----
    If the number of states, inputs, or outputs is not specified, then the
    missing numbers are assumed to be 1.  The poles of the returned system
    will always have a negative real part.

    """

    return _rss_generate(states, inputs, outputs, 'c')

def drss(states=1, outputs=1, inputs=1):
    """
    Create a stable **discrete** random state space object.

    Parameters
    ----------
    states: integer
        Number of state variables
    inputs: integer
        Number of system inputs
    outputs: integer
        Number of system outputs

    Returns
    -------
    sys: StateSpace
        The randomly created linear system

    Raises
    ------
    ValueError
        if any input is not a positive integer

    See Also
    --------
    rss

    Notes
    -----
    If the number of states, inputs, or outputs is not specified, then the
    missing numbers are assumed to be 1.  The poles of the returned system
    will always have a magnitude less than 1.

    """

    return _rss_generate(states, inputs, outputs, 'd')

def ssdata(sys):
    '''
    Return state space data objects for a system

    Parameters
    ----------
    sys: LTI (StateSpace, or TransferFunction)
        LTI system whose data will be returned

    Returns
    -------
    (A, B, C, D): list of matrices
        State space data for the system
    '''
    ss = _convertToStateSpace(sys)
    return (ss.A, ss.B, ss.C, ss.D)<|MERGE_RESOLUTION|>--- conflicted
+++ resolved
@@ -122,18 +122,10 @@
         else:
             raise ValueError("Needs 1 or 4 arguments; received %i." % len(args))
 
-<<<<<<< HEAD
-        A, B, C, D = [matrix(M) for M in (A, B, C, D)]
+        A, B, C, D = map(matrix, [A, B, C, D])
 
         # TODO: use super here?
         LTI.__init__(self, inputs=D.shape[1], outputs=D.shape[0], dt=dt)
-=======
-        # Here we're going to convert inputs to matrices, if the user gave a
-        # non-matrix type.
-        A, B, C, D = map(matrix, [A, B, C, D])
-
-        LTI.__init__(self, B.shape[1], C.shape[0], dt)
->>>>>>> 71fef4b9
         self.A = A
         self.B = B
         self.C = C
